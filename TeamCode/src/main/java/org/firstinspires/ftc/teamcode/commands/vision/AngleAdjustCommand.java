--- conflicted
+++ resolved
@@ -15,7 +15,7 @@
 public class AngleAdjustCommand extends CommandBase {
     private final LowerSlide lowSlide;
     private final Limelight camera;
-//    private final Gamepad gamepad1;
+    // private final Gamepad gamepad1;
     private boolean isAngleAdjusted = false;
     private double angleAccum = 0;
     private double angleNum = 1;
@@ -23,7 +23,7 @@
     public AngleAdjustCommand(LowerSlide lowSlide, Limelight camera) { // Gamepad gamepad1
         this.lowSlide = lowSlide;
         this.camera = camera;
-//        this.gamepad1 = gamepad1;
+        // this.gamepad1 = gamepad1;
         addRequirement(lowSlide);
     }
 
@@ -45,25 +45,20 @@
 
     @Override
     public void execute(TelemetryPacket packet) {
-            // Processing angle for spinclaw
-            double angle = camera.getAngle(); // -90 ~ 90
-            angle = angle + ConfigVariables.Camera.ANGLE_OFFSET;
-            angleAccum += angle;
-            angleNum += 1;
-            packet.put("visionAdjust/angle", angle);
-            if (angleNum > ConfigVariables.Camera.ANGLE_MAXNUM){
-                lowSlide.spinclawSetPositionDeg(angleAccum / angleNum);
-                angleAccum = 0;
-                angleNum = 1;
-            }
-<<<<<<< HEAD
-//            if(gamepad1.right_trigger > 0.5){
-            if()
-=======
-            if(gamepad1.right_trigger > 0.5 || gamepad1.dpad_up){
->>>>>>> daf3fac7
-                isAngleAdjusted = true;
-            }
+        // Processing angle for spinclaw
+        double angle = camera.getAngle(); // -90 ~ 90
+        angle = angle + ConfigVariables.Camera.ANGLE_OFFSET;
+        angleAccum += angle;
+        angleNum += 1;
+        packet.put("visionAdjust/angle", angle);
+        if (angleNum > ConfigVariables.Camera.ANGLE_MAXNUM) {
+            lowSlide.spinclawSetPositionDeg(angleAccum / angleNum);
+            angleAccum = 0;
+            angleNum = 1;
+        }
+        if (gamepad1.right_trigger > 0.5 || gamepad1.dpad_up) {
+            isAngleAdjusted = true;
+        }
     }
 
     // This command must be interrupted after 500ms to stop
