--- conflicted
+++ resolved
@@ -1,21 +1,14 @@
 package org.firstinspires.ftc.teamcode.util;
 
 import com.qualcomm.robotcore.hardware.DcMotor;
-<<<<<<< HEAD
-=======
 import com.qualcomm.robotcore.hardware.DcMotorEx;
->>>>>>> 458daf79
 import com.qualcomm.robotcore.hardware.HardwareMap;
 import com.qualcomm.robotcore.hardware.PwmControl;
 import com.qualcomm.robotcore.hardware.ServoImplEx;
-<<<<<<< HEAD
+import com.qualcomm.robotcore.util.ElapsedTime;
 import org.firstinspires.ftc.teamcode.util.Timeout;
 
-=======
-import com.qualcomm.robotcore.util.ElapsedTime;
-
 import static org.firstinspires.ftc.teamcode.util.ConfigVariables.UpperSlideVars;
->>>>>>> 458daf79
 
 public class UpperSlide {
     HardwareMap hardwareMap;
@@ -23,7 +16,6 @@
     PwmControl.PwmRange swingRange = new PwmControl.PwmRange(500, 2500);
     PwmControl.PwmRange armRange = new PwmControl.PwmRange(500, 2500);
     PwmControl.PwmRange clawRange = new PwmControl.PwmRange(500, 1270);
-<<<<<<< HEAD
     private PIDController pidController;
     static final double     PI=3.14;
     static final double     COUNTS_PER_MOTOR_REV    = 28.0;
@@ -31,32 +23,13 @@
     static final double     DRIVE_GEAR_REDUCTION    = 5.23;
     static final double     COUNTS_PER_WHEEL_REV    = COUNTS_PER_MOTOR_REV * DRIVE_GEAR_REDUCTION;
     static final double     COUNTS_PER_CM           = (COUNTS_PER_WHEEL_REV / WHEEL_CIRCUMFERENCE_MM)*10;
-=======
-    double Kp = PIDConstant.Kp;
-    double Ki = PIDConstant.Ki;
-    double Kd = PIDConstant.Kd;
-    double lastError;
-    ElapsedTime timer = new ElapsedTime();
-    double integralSum = 0;
-    static final double PI = 3.14;
-    static final double COUNTS_PER_MOTOR_REV = 28.0;
-    static final double WHEEL_CIRCUMFERENCE_MM = 34 * PI;
-    static final double DRIVE_GEAR_REDUCTION = 5.23;
-    static final double COUNTS_PER_WHEEL_REV = COUNTS_PER_MOTOR_REV * DRIVE_GEAR_REDUCTION;
-    static final double COUNTS_PER_CM = (COUNTS_PER_WHEEL_REV / WHEEL_CIRCUMFERENCE_MM) * 10;
-    public double distance = 0;
-    public double ref = 0;
->>>>>>> 458daf79
     DcMotor slide1, slide2;
     DcMotor slide1Encoder, slide2Encoder;
 
     public void initialize(HardwareMap map) {
         hardwareMap = map;
-<<<<<<< HEAD
         pidController = new PIDController(PIDConstant.Kp, PIDConstant.Ki, PIDConstant.Kd);
-=======
         // Initialize slide motors for power
->>>>>>> 458daf79
         slide1 = hardwareMap.get(DcMotor.class, control.motor(0));
         slide2 = hardwareMap.get(DcMotor.class, control.motor(1));
 
@@ -86,42 +59,20 @@
         slide1.setMode(DcMotor.RunMode.RUN_WITHOUT_ENCODER);
         slide2.setMode(DcMotor.RunMode.RUN_WITHOUT_ENCODER);
     }
-<<<<<<< HEAD
     public void pos0(){
-        pidController.setDestination(Math.round(COUNTS_PER_CM*10));
-=======
-
-    public void pos0() {
-        distance = Math.round(COUNTS_PER_CM * UpperSlideVars.POS_0_CM);
->>>>>>> 458daf79
+        pidController.setDestination(Math.round(COUNTS_PER_CM*UpperSlideVars.POS_0_CM));
         new Timeout(() -> {
             pidController.setDestination(0);
         }, 500);
     }
-<<<<<<< HEAD
     public void pos1(){
         //closeClaw();
-        pidController.setDestination(Math.round(COUNTS_PER_CM*50));
+        pidController.setDestination(Math.round(COUNTS_PER_CM*UpperSlideVars.POS_1_CM));
         //hang();
     }
-    public void pos2(){ pidController.setDestination(Math.round(COUNTS_PER_CM*70)); }
-    public void pos3(){ pidController.setDestination(Math.round(COUNTS_PER_CM*60)); }
-=======
-
-    public void pos1() {
-        // closeClaw();
-        distance = Math.round(COUNTS_PER_CM * UpperSlideVars.POS_1_CM);
-        // hang();
-    }
-
-    public void pos2() {
-        distance = Math.round(COUNTS_PER_CM * UpperSlideVars.POS_2_CM);
-    }
-
-    public void pos3() {
-        distance = Math.round(COUNTS_PER_CM * UpperSlideVars.POS_3_CM);
-    }
->>>>>>> 458daf79
+    public void pos2(){
+        pidController.setDestination(Math.round(COUNTS_PER_CM*UpperSlideVars.POS_2_CM)); }
+    public void pos3(){ pidController.setDestination(Math.round(COUNTS_PER_CM*UpperSlideVars.POS_3_CM)); }
 
     public void big(double x) {
         arm1.setPosition(x);
@@ -132,7 +83,7 @@
      * public void grab(){
      * arm.setPosition(0);
      * }
-     * 
+     *
      * public void pause(){
      * arm.setPosition(0.25);
      * }
@@ -202,17 +153,9 @@
         claw.setPosition(UpperSlideVars.CLAW_CLOSE);
     }
 
-<<<<<<< HEAD
-    public void openClaw(){ claw.setPosition(1); }
-    public void closeClaw(){ claw.setPosition(0); }
     public void updatePID() {
         double currentPosition = (slide1.getCurrentPosition() + slide2.getCurrentPosition())/2.0;
         double power = pidController.calculate(currentPosition);
-=======
-    public void updatePID() {
-        ref = (slide1Encoder.getCurrentPosition() + slide2Encoder.getCurrentPosition()) >> 1;
-        double power = PID(distance, ref);
->>>>>>> 458daf79
         slide1.setPower(power);
         slide2.setPower(power);
     }
