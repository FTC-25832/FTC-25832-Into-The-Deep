package org.firstinspires.ftc.teamcode.utils.control;

import com.acmerobotics.dashboard.config.Config;
//import com.bylazar.ftcontrol.panels.configurables.Configurables;

@Config
// @Configurable
public class ConfigVariables {
<<<<<<< HEAD
        // this just default/initial values prob newer adjusted ones in ftc dashboard
        // ftc dashboard at :8030/dash

        @Config
        // @Configurable
        public static class General {

                public static long DASHBOARD_UPDATE_INTERVAL_MS = 1;
                public static double DRIVE_ROTATE_FACTOR = 0.5;
                public static double HANGING_SERVOS_SPEED = 0.8; // pwm unit
                public static double DRIVETRAIN_SPEED_MULTIPLIERFORLIMIT = 1;
                public static int DISTANCE_THRESHOLD_ENCODER = 50;
                public static int CLAW_OPERATION_TIMEOUT = 1000;
                public static int ARM_OPERATION_TIMEOUT = 400;
        }

        @Config
        public static class HangingTesting {
                public static double pos1 = 0;
                public static double pos2 = -1;
                public static double pos3 = 1;
                public static double pos4 = 0.2;
        }

        @Config
        public static class AutoTesting {
                public static double A_DROPDELAY_S = 0.35;

                public static double B_AFTERSCOREDELAY_S = 0.1;
                public static double C_AFTERGRABDELAY_S = 0.1;
                public static double D_SLIDEPOS0AFTERDELAY_S = 0.1;
                public static double E_LOWSLIDEUPAFTERDELAY_S = 0.35;
                public static double F_TRANSFERAFTERDELAY_S = 0.2;
                public static double G_LOWSLIDETRANSFEROPENCLAWAFTERDELAY_S = 0.05;
                public static double H_TRANSFERCOMPLETEAFTERDELAY_S = 0.2;

                public static double Z_LowerslideExtend_FIRST = 23;
                public static double Z_LowerslideExtend_SECOND = 23;
                public static double Z_LowerslideExtend_THIRD = 18;

                public static double Y_PICKUPDELAY = 0;

                // State machine timeouts
                public static final double STATE_TIMEOUT = 5.0;
                public static final double VISION_ALIGN_TIMEOUT = 3.0;
                public static final double GRAB_SEQUENCE_TIMEOUT = 2.0;
                public static final double SCORE_SEQUENCE_TIMEOUT = 2.0;

                // Movement delays
                public static final double AFTER_MOVE_DELAY = 0.3;
                public static final double AFTER_ALIGN_DELAY = 0.2;
                public static final double AFTER_GRAB_DELAY = 0.5;
                public static final double AFTER_SCORE_DELAY = 0.5;

        }

        @Config
        public static class Camera {
                public static double CLAW_DISTANCE = 22; // cm
                public static double CLAW_90 = 90;
                public static double XYPIXELRATIO = 225.0 / 672.0;
                public static double CAMERA_DISTANCE = 27; // cm, y distance between camera and sample
                public static double[] Y_DISTANCE_MAP_X = {
                                -100,
                                -7, -5.4, -4.3, -3.5, -2,
                                1, 2.1, 5.5, 8.7, 10,
                                12.4, 14.2, 16.5, 19.7, 21,
                                22.3, 23.0, 23.5, 24.1, 27.1, 100
                };
                public static double[] Y_DISTANCE_MAP_Y = {
                                12.5,
                                12.5, 14.5, 15.5, 16, 18.5,
                                21.5, 23.5, 25.5, 27.5, 28.5,
                                30.5, 33, 35, 38.5, 41,
                                42.3, 44, 45, 45.5, 50, 50
                };
                public static double[] X_DISTANCE_MAP_X = {
                                -100,
                                -11.6, -11, -9.4, -4.5, -2.3,
                                0,
                                3.2, 5, 7, 11.8, 15.4, 20.1,
                                25.4, 30.55, 35, 36,
                                100
                };
                public static double[] X_DISTANCE_MAP_Y = {
                                -13,
                                -10.25, -9, -6, -2.5, -1.25,
                                0,
                                1.25, 2.75, 3.75, 5.6, 8, 10.5,
                                12.8, 15.8, 18.8, 20,
                                24.3
                };
                public static String[] ACCEPTED_COLORS = {
                                "blue", "red", "yellow"
                };
                public static int ANGLE_MAXNUM = 15;
                // public static int PID_UPDATE_TIMEOUT = 500;
                public static int ANGLE_OFFSET = 100;
                public static double PID_KP = 0.008;
                public static double PID_KI = 0.002;
                public static double PID_KD = 0.0;
                public static double PID_KF = 0.0;
                public static double DISTANCE_THRESHOLD = 1;

        }

        // UpperSlide
        @Config
        // @Configurable
        public static class UpperSlideVars {
                // Arm positions
                public static double FRONT_ARM_POS = 0.7;
                public static double FRONT_SWING_POS = 0.3;
                public static double BEHIND_ARM_POS = 0.24;
                public static double BEHIND_SWING_POS = 0.80;

                // Claw positions
                public static double CLAW_OPEN = 1.0;
                public static double CLAW_CLOSE = 0.0;
                public static double EXTENDO_OPEN = 0.0;
                public static double EXTENDO_CLOSE = 1.0;

                // Slide positions (in cm)
                public static double POS_0_CM = 0.0;
                public static double POS_PRE_0_CM = 10.0;
                public static double POS_1_CM = 13;
                public static double POS_2_CM = 40;
                public static double POS_3_CM = 65.0;

                // offwall positions
                public static double OFFWALL_FRONT_ARM_POS = 1;
                public static double OFFWALL_FRONT_SWING_POS = 0.65;

                // scorespec positions
                public static double SCORESPEC_FRONT_ARM_POS = 0.35;
                public static double SCORESPEC_FRONT_SWING_POS = 0.65;

                public static double PID_KP = 0.01;
                public static double PID_KI = 0.0;
                public static double PID_KD = 0.0;
                public static double PID_KF = 0.0; // Feedforward gain for gravity compensation
        }

        // LowerSlide
        @Config
        // @Configurable
        public static class LowerSlideVars {
                // Arm positions
                public static double GRAB_BIG = 0.93;
                public static double GRAB_SMALL = 0;
                public static double UP_BIG = 0.53;
                public static double UP_SMALL = 1.0;
                public static double HOVER_BIG = 0.7;
                public static double HOVER_SMALL = 0.1;

                // slide positions
                public static double POS_0_CM = 0;
                public static double POS_1_CM = 35;
                public static double POS_2_CM = 6;

                // Claw positions
                public static double CLAW_OPEN = 1.0;
                public static double CLAW_CLOSE = 0.0;

                public static int POS_GRAB_TIMEOUT = 200;
                public static int CLAW_CLOSE_TIMEOUT = General.CLAW_OPERATION_TIMEOUT;
                public static int POS_HOVER_TIMEOUT = 200;

                // spin claw positions angle degrees
                public static int ZERO = 0;
                public static int SPINCLAW_DEG = 45;
                public static double PID_KP = 0.01;
                public static double PID_KI = 0.0;
                public static double PID_KD = 0.0;
                // public static double PID_KF = 0.0;
        }
=======
    // this just default/initial values prob newer adjusted ones in ftc dashboard
    // ftc dashboard at :8030/dash

    @Config
    // @Configurable
    public static class General {

        public static long DASHBOARD_UPDATE_INTERVAL_MS = 1;
        public static double DRIVE_ROTATE_FACTOR = 0.5;
        public static double HANGING_SERVOS_SPEED = 0.8; // pwm unit
        public static double DRIVETRAIN_SPEED_MULTIPLIERFORLIMIT = 1;
        public static int DISTANCE_THRESHOLD_ENCODER = 50;
        public static int CLAW_OPERATION_TIMEOUT = 400;
        public static int ARM_OPERATION_TIMEOUT = 400;
    }

    @Config
    public static class HangingTesting {
        public static double pos1 = 0;
        public static double pos2 = -1;
        public static double pos3 = 1;
        public static double pos4 = 0.2;
    }

    @Config
    public static class AutoTesting {
        public static double A_DROPDELAY_S = 0.35;

        public static double B_AFTERSCOREDELAY_S = 0.1;
        public static double C_AFTERGRABDELAY_S = 0.1;
        public static double D_SLIDEPOS0AFTERDELAY_S = 0.1;
        public static double E_LOWSLIDEUPAFTERDELAY_S = 0.35;
        public static double F_TRANSFERAFTERDELAY_S = 0.2;
        public static double G_LOWSLIDETRANSFEROPENCLAWAFTERDELAY_S = 0.05;
        public static double H_TRANSFERCOMPLETEAFTERDELAY_S = 0.2;

        public static double Z_LowerslideExtend_FIRST = 23;
        public static double Z_LowerslideExtend_SECOND = 23;
        public static double Z_LowerslideExtend_THIRD = 18;

        public static double Y_PICKUPDELAY = 0;

        // State machine timeouts
        public static final double STATE_TIMEOUT = 5.0;
        public static final double VISION_ALIGN_TIMEOUT = 3.0;
        public static final double GRAB_SEQUENCE_TIMEOUT = 2.0;
        public static final double SCORE_SEQUENCE_TIMEOUT = 2.0;

        // Movement delays
        public static final double AFTER_MOVE_DELAY = 0.3;
        public static final double AFTER_ALIGN_DELAY = 0.2;
        public static final double AFTER_GRAB_DELAY = 0.5;
        public static final double AFTER_SCORE_DELAY = 0.5;

    }

    @Config
    public static class Camera {
        public static double CLAW_DISTANCE = 22; // cm
        public static double CAMERA_DELAY = 0.4; //s
        public static double CLAW_90 = 90;
        public static double XYPIXELRATIO = 225.0/672.0;
        public static double CAMERA_DISTANCE = 27; // cm, y distance between camera and sample
        public static double[] Y_DISTANCE_MAP_X = {
                -100,
                -7, -5.4, -4.3, -3.5, -2,
                1, 2.1, 5.5, 8.7, 10,
                12.4, 14.2, 16.5, 19.7, 21,
                22.3, 23.0, 23.5, 24.1, 27.1, 100
        };
        public static double[] Y_DISTANCE_MAP_Y = {
                12.5,
                12.5, 14.5, 15.5, 16, 18.5,
                21.5, 23.5, 25.5, 27.5, 28.5,
                30.5, 33, 35, 38.5, 41,
                42.3, 44, 45, 45.5, 50, 50
        };
        public static double[] X_DISTANCE_MAP_X = {
                -100,
                -11.6, -11, -9.4, -4.5, -2.3,
                0,
                3.2, 5, 7, 11.8, 15.4, 20.1,
                25.4, 30.55, 35, 36,
                100
        };
        public static double[] X_DISTANCE_MAP_Y = {
                -13,
                -10.25, -9, -6, -2.5, -1.25,
                0,
                1.25 , 2.75, 3.75, 5.6, 8, 10.5,
                12.8, 15.8, 18.8, 20,
                24.3
        };
        public static String[] ACCEPTED_COLORS = {
                "blue", "red", "yellow"
        };
        public static int ANGLE_MAXNUM = 15;
        // public static int PID_UPDATE_TIMEOUT = 500;
        public static int ANGLE_OFFSET = 100;
        public static double PID_KP = 0.008;
        public static double PID_KI = 0.002;
        public static double PID_KD = 0.0;
        public static double PID_KF = 0.0;
        public static double DISTANCE_THRESHOLD = 1;

    }

    // UpperSlide
    @Config
    // @Configurable
    public static class UpperSlideVars {
        // Arm positions
        public static double FRONT_ARM_POS = 0.7;
        public static double FRONT_SWING_POS = 0.3;
        public static double BEHIND_ARM_POS = 0.26;
        public static double BEHIND_SWING_POS = 0.90;

        // Claw positions
        public static double CLAW_OPEN = 1.0;
        public static double CLAW_CLOSE = 0.0;
        public static double EXTENDO_OPEN = 0.0;
        public static double EXTENDO_CLOSE = 1.0;

        // Slide positions (in cm)
        public static double POS_0_CM = 0.0;
        public static double POS_PRE_0_CM = 10.0;
        public static double POS_1_CM = 13;
        public static double POS_2_CM = 40;
        public static double POS_3_CM = 65.0;

        // offwall positions
        public static double OFFWALL_FRONT_ARM_POS = 1;
        public static double OFFWALL_FRONT_SWING_POS = 0.65;

        // scorespec positions
        public static double SCORESPEC_FRONT_ARM_POS = 0.35;
        public static double SCORESPEC_FRONT_SWING_POS = 0.65;

        public static double PID_KP = 0.01;
        public static double PID_KI = 0.0;
        public static double PID_KD = 0.0;
        public static double PID_KF = 0.0; // Feedforward gain for gravity compensation
    }

    // LowerSlide
    @Config
    // @Configurable
    public static class LowerSlideVars {
        // Arm positions
        public static double GRAB_BIG = 0.93;
        public static double GRAB_SMALL = 0;
        public static double UP_BIG = 0.53;
        public static double UP_SMALL = 1.0;
        public static double HOVER_BIG = 0.7;
        public static double HOVER_SMALL = 0.1;

        // slide positions
        public static double POS_0_CM = 0;
        public static double POS_1_CM = 35;
        public static double POS_2_CM = 6;

        // Claw positions
        public static double CLAW_OPEN = 1.0;
        public static double CLAW_CLOSE = 0.0;

        public static int POS_GRAB_TIMEOUT = 200;
        public static int CLAW_CLOSE_TIMEOUT = General.CLAW_OPERATION_TIMEOUT;
        public static int POS_HOVER_TIMEOUT = 200;

        // spin claw positions angle degrees
        public static int ZERO = 0;
        public static int SPINCLAW_DEG = 45;
        public static double PID_KP = 0.01;
        public static double PID_KI = 0.0;
        public static double PID_KD = 0.0;
        // public static double PID_KF = 0.0;
    }
>>>>>>> a01d24bf
}<|MERGE_RESOLUTION|>--- conflicted
+++ resolved
@@ -6,7 +6,6 @@
 @Config
 // @Configurable
 public class ConfigVariables {
-<<<<<<< HEAD
         // this just default/initial values prob newer adjusted ones in ftc dashboard
         // ftc dashboard at :8030/dash
 
@@ -66,6 +65,7 @@
         @Config
         public static class Camera {
                 public static double CLAW_DISTANCE = 22; // cm
+                public static double CAMERA_DELAY = 0.4; // s
                 public static double CLAW_90 = 90;
                 public static double XYPIXELRATIO = 225.0 / 672.0;
                 public static double CAMERA_DISTANCE = 27; // cm, y distance between camera and sample
@@ -183,183 +183,4 @@
                 public static double PID_KD = 0.0;
                 // public static double PID_KF = 0.0;
         }
-=======
-    // this just default/initial values prob newer adjusted ones in ftc dashboard
-    // ftc dashboard at :8030/dash
-
-    @Config
-    // @Configurable
-    public static class General {
-
-        public static long DASHBOARD_UPDATE_INTERVAL_MS = 1;
-        public static double DRIVE_ROTATE_FACTOR = 0.5;
-        public static double HANGING_SERVOS_SPEED = 0.8; // pwm unit
-        public static double DRIVETRAIN_SPEED_MULTIPLIERFORLIMIT = 1;
-        public static int DISTANCE_THRESHOLD_ENCODER = 50;
-        public static int CLAW_OPERATION_TIMEOUT = 400;
-        public static int ARM_OPERATION_TIMEOUT = 400;
-    }
-
-    @Config
-    public static class HangingTesting {
-        public static double pos1 = 0;
-        public static double pos2 = -1;
-        public static double pos3 = 1;
-        public static double pos4 = 0.2;
-    }
-
-    @Config
-    public static class AutoTesting {
-        public static double A_DROPDELAY_S = 0.35;
-
-        public static double B_AFTERSCOREDELAY_S = 0.1;
-        public static double C_AFTERGRABDELAY_S = 0.1;
-        public static double D_SLIDEPOS0AFTERDELAY_S = 0.1;
-        public static double E_LOWSLIDEUPAFTERDELAY_S = 0.35;
-        public static double F_TRANSFERAFTERDELAY_S = 0.2;
-        public static double G_LOWSLIDETRANSFEROPENCLAWAFTERDELAY_S = 0.05;
-        public static double H_TRANSFERCOMPLETEAFTERDELAY_S = 0.2;
-
-        public static double Z_LowerslideExtend_FIRST = 23;
-        public static double Z_LowerslideExtend_SECOND = 23;
-        public static double Z_LowerslideExtend_THIRD = 18;
-
-        public static double Y_PICKUPDELAY = 0;
-
-        // State machine timeouts
-        public static final double STATE_TIMEOUT = 5.0;
-        public static final double VISION_ALIGN_TIMEOUT = 3.0;
-        public static final double GRAB_SEQUENCE_TIMEOUT = 2.0;
-        public static final double SCORE_SEQUENCE_TIMEOUT = 2.0;
-
-        // Movement delays
-        public static final double AFTER_MOVE_DELAY = 0.3;
-        public static final double AFTER_ALIGN_DELAY = 0.2;
-        public static final double AFTER_GRAB_DELAY = 0.5;
-        public static final double AFTER_SCORE_DELAY = 0.5;
-
-    }
-
-    @Config
-    public static class Camera {
-        public static double CLAW_DISTANCE = 22; // cm
-        public static double CAMERA_DELAY = 0.4; //s
-        public static double CLAW_90 = 90;
-        public static double XYPIXELRATIO = 225.0/672.0;
-        public static double CAMERA_DISTANCE = 27; // cm, y distance between camera and sample
-        public static double[] Y_DISTANCE_MAP_X = {
-                -100,
-                -7, -5.4, -4.3, -3.5, -2,
-                1, 2.1, 5.5, 8.7, 10,
-                12.4, 14.2, 16.5, 19.7, 21,
-                22.3, 23.0, 23.5, 24.1, 27.1, 100
-        };
-        public static double[] Y_DISTANCE_MAP_Y = {
-                12.5,
-                12.5, 14.5, 15.5, 16, 18.5,
-                21.5, 23.5, 25.5, 27.5, 28.5,
-                30.5, 33, 35, 38.5, 41,
-                42.3, 44, 45, 45.5, 50, 50
-        };
-        public static double[] X_DISTANCE_MAP_X = {
-                -100,
-                -11.6, -11, -9.4, -4.5, -2.3,
-                0,
-                3.2, 5, 7, 11.8, 15.4, 20.1,
-                25.4, 30.55, 35, 36,
-                100
-        };
-        public static double[] X_DISTANCE_MAP_Y = {
-                -13,
-                -10.25, -9, -6, -2.5, -1.25,
-                0,
-                1.25 , 2.75, 3.75, 5.6, 8, 10.5,
-                12.8, 15.8, 18.8, 20,
-                24.3
-        };
-        public static String[] ACCEPTED_COLORS = {
-                "blue", "red", "yellow"
-        };
-        public static int ANGLE_MAXNUM = 15;
-        // public static int PID_UPDATE_TIMEOUT = 500;
-        public static int ANGLE_OFFSET = 100;
-        public static double PID_KP = 0.008;
-        public static double PID_KI = 0.002;
-        public static double PID_KD = 0.0;
-        public static double PID_KF = 0.0;
-        public static double DISTANCE_THRESHOLD = 1;
-
-    }
-
-    // UpperSlide
-    @Config
-    // @Configurable
-    public static class UpperSlideVars {
-        // Arm positions
-        public static double FRONT_ARM_POS = 0.7;
-        public static double FRONT_SWING_POS = 0.3;
-        public static double BEHIND_ARM_POS = 0.26;
-        public static double BEHIND_SWING_POS = 0.90;
-
-        // Claw positions
-        public static double CLAW_OPEN = 1.0;
-        public static double CLAW_CLOSE = 0.0;
-        public static double EXTENDO_OPEN = 0.0;
-        public static double EXTENDO_CLOSE = 1.0;
-
-        // Slide positions (in cm)
-        public static double POS_0_CM = 0.0;
-        public static double POS_PRE_0_CM = 10.0;
-        public static double POS_1_CM = 13;
-        public static double POS_2_CM = 40;
-        public static double POS_3_CM = 65.0;
-
-        // offwall positions
-        public static double OFFWALL_FRONT_ARM_POS = 1;
-        public static double OFFWALL_FRONT_SWING_POS = 0.65;
-
-        // scorespec positions
-        public static double SCORESPEC_FRONT_ARM_POS = 0.35;
-        public static double SCORESPEC_FRONT_SWING_POS = 0.65;
-
-        public static double PID_KP = 0.01;
-        public static double PID_KI = 0.0;
-        public static double PID_KD = 0.0;
-        public static double PID_KF = 0.0; // Feedforward gain for gravity compensation
-    }
-
-    // LowerSlide
-    @Config
-    // @Configurable
-    public static class LowerSlideVars {
-        // Arm positions
-        public static double GRAB_BIG = 0.93;
-        public static double GRAB_SMALL = 0;
-        public static double UP_BIG = 0.53;
-        public static double UP_SMALL = 1.0;
-        public static double HOVER_BIG = 0.7;
-        public static double HOVER_SMALL = 0.1;
-
-        // slide positions
-        public static double POS_0_CM = 0;
-        public static double POS_1_CM = 35;
-        public static double POS_2_CM = 6;
-
-        // Claw positions
-        public static double CLAW_OPEN = 1.0;
-        public static double CLAW_CLOSE = 0.0;
-
-        public static int POS_GRAB_TIMEOUT = 200;
-        public static int CLAW_CLOSE_TIMEOUT = General.CLAW_OPERATION_TIMEOUT;
-        public static int POS_HOVER_TIMEOUT = 200;
-
-        // spin claw positions angle degrees
-        public static int ZERO = 0;
-        public static int SPINCLAW_DEG = 45;
-        public static double PID_KP = 0.01;
-        public static double PID_KI = 0.0;
-        public static double PID_KD = 0.0;
-        // public static double PID_KF = 0.0;
-    }
->>>>>>> a01d24bf
 }