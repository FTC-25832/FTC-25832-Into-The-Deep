--- conflicted
+++ resolved
@@ -6,146 +6,6 @@
 @Config
 // @Configurable
 public class ConfigVariables {
-<<<<<<< HEAD
-    // this just default/initial values prob newer adjusted ones in ftc dashboard
-    // ftc dashboard at :8030/dash
-
-    @Config
-    // @Configurable
-    public static class General {
-
-        public static long DASHBOARD_UPDATE_INTERVAL_MS = 250;
-        public static double DRIVE_ROTATE_FACTOR = 0.5;
-        public static double HANGING_SERVOS_SPEED = 10; // pwm unit
-        public static double DRIVETRAIN_SPEED_MULTIPLIERFORLIMIT = 1;
-        public static int DISTANCE_THRESHOLD_ENCODER = 50;
-        public static int CLAW_OPERATION_TIMEOUT = 300;
-        public static int ARM_OPERATION_TIMEOUT = 400;
-    }
-
-    @Config
-    public static class HangingTesting {
-        public static double pos1 = 0;
-        public static double pos2 = -1;
-        public static double pos3 = 1;
-        public static double pos4 = 0.2;
-    }
-
-    @Config
-    public static class AutoTesting {
-        public static double A_DROPDELAY_S = 0.5;
-
-        public static double B_DROPPEDAFTERDELAY_S = 0.4;
-        public static double C_AFTERGRABDELAY_S = 0.1;
-        public static double D_SLIDEPOS0AFTERDELAY_S = 0.1;
-        public static double E_LOWSLIDEUPAFTERDELAY_S = 0.35;
-        public static double F_TRANSFERAFTERDELAY_S = 0.2;
-        public static double G_LOWSLIDETRANSFEROPENCLAWAFTERDELAY_S = 0.05;
-        public static double H_TRANSFERCOMPLETEAFTERDELAY_S = 0.2;
-
-        public static double Z_LowerslideExtend_FIRST = 18;
-        public static double Z_LowerslideExtend_SECOND = 18;
-        public static double Z_LowerslideExtend_THIRD = 15;
-
-    }
-
-    @Config
-    public static class Camera {
-        public static double CLAW_DISTANCE = 10.5; // cm
-        public static double[] DISTANCE_MAP = {
-                CLAW_DISTANCE,
-                14, 15.5, 16, 16.5, 17.3, // 5 per row, DO NOT format this
-                19.3, 20, 21, 22.5, 23.5,
-                24.3, 25.5, 26.5, 27.5, 28.5,
-                30, 31.5, 32.7, 34, 35.5,
-                37, 38, 40, 41.5, 43,
-                44, 45.5, 0, 0, 0
-        };
-        public static String[] ACCEPTED_COLORS = {
-                "blue", "red", "yellow"
-        };
-        public static double[] DISTANCE_MAP_NEGATIVE = { CLAW_DISTANCE, 13.7, 13, 11.5, 10, 8.8, 7, 6, 5 };
-        public static int ANGLE_MAXNUM = 15;
-        public static int YACCUM_MAXNUM = 6;
-        // public static int PID_UPDATE_TIMEOUT = 500;
-        public static int ANGLE_OFFSET = 100;
-        public static double PID_KP = 0.008;
-        public static double PID_KI = 0.002;
-        public static double PID_KD = 0.0;
-        public static double PID_KF = 0.0;
-        public static double DISTANCE_THRESHOLD = 1;
-
-    }
-
-    // UpperSlide
-    @Config
-    // @Configurable
-    public static class UpperSlideVars {
-        // Arm positions
-        public static double FRONT_ARM_POS = 0.5;
-        public static double FRONT_SWING_POS = 0;
-        public static double BEHIND_ARM_POS = 0.21;
-        public static double BEHIND_SWING_POS = 0.85;
-
-        // Claw positions
-        public static double CLAW_OPEN = 1.0;
-        public static double CLAW_CLOSE = 0.2;
-
-        // Slide positions (in cm)
-        public static double POS_0_CM = 0.0;
-        public static double POS_PRE_0_CM = 10.0;
-        public static double POS_1_CM = 13;
-        public static double POS_2_CM = 42;
-        public static double POS_3_CM = 70;
-
-        // offwall positions
-        public static double OFFWALL_FRONT_ARM_POS = 0.85;
-        public static double OFFWALL_FRONT_SWING_POS = 0.40;
-
-        // scorespec positions
-        public static double SCORESPEC_FRONT_ARM_POS = 0.23;
-        public static double SCORESPEC_FRONT_SWING_POS = 0.2;
-
-        public static double PID_KP = 0.01;
-        public static double PID_KI = 0.001;
-        public static double PID_KD = 0.0;
-        public static double PID_KF = 0.0; // Feedforward gain for gravity compensation
-    }
-
-    // LowerSlide
-    @Config
-    // @Configurable
-    public static class LowerSlideVars {
-        // Arm positions
-        public static double GRAB_BIG = 0.93;
-        public static double GRAB_SMALL = 0;
-        public static double UP_BIG = 0.53;
-        public static double UP_SMALL = 1.0;
-        public static double HOVER_BIG = 0.6;
-        public static double HOVER_SMALL = 0.1;
-
-        // slide positions
-        public static double POS_0_CM = 0;
-        public static double POS_1_CM = 35;
-        public static double POS_2_CM = 23;
-
-        // Claw positions
-        public static double CLAW_OPEN = 1.0;
-        public static double CLAW_CLOSE = 0.0;
-
-        public static int POS_GRAB_TIMEOUT = 200;
-        public static int CLAW_CLOSE_TIMEOUT = General.CLAW_OPERATION_TIMEOUT;
-        public static int POS_HOVER_TIMEOUT = 200;
-
-        // spin claw positions angle degrees
-        public static int ZERO = 0;
-        public static int SPINCLAW_DEG = 45;
-        public static double PID_KP = 0.01;
-        public static double PID_KI = 0.0;
-        public static double PID_KD = 0.0;
-        // public static double PID_KF = 0.0;
-    }
-=======
         // this just default/initial values prob newer adjusted ones in ftc dashboard
         // ftc dashboard at :8030/dash
 
@@ -351,5 +211,4 @@
                 public static double PID_KD = 0.0;
                 // public static double PID_KF = 0.0;
         }
->>>>>>> 64554d33
 }