--- conflicted
+++ resolved
@@ -50,7 +50,7 @@
     Limelight camera = new Limelight();
     PIDController PIDX = new PIDController(0.01, 0.0, 0.0);
     IMU imu;
-    
+
     boolean adjust = false;
     boolean wasAdjusting = false;
     static final double ANGLE_OFFSET = 145;
@@ -62,7 +62,6 @@
     final double buttonPressIntervalMS = 80;
 
     private FtcDashboard dashboard;
-//    private Panels panels;
     // private Panels ftControlDashboard;
     private Telemetry dashboardTelemetry;
     // private TelemetryManager ftControlTelemetry;
@@ -105,14 +104,14 @@
         // Initialize dashboard
         dashboard = FtcDashboard.getInstance();
         dashboardTelemetry = dashboard.getTelemetry();
-//        panelsT = panels.getTelemetry();
+//        panels = Panels.getTelemetry();
         // ftControlDashboard = Panels.getInstance();
 
         // odo.initialize(hardwareMap);
         /*
-         * 
+         *
          * TEMP DISABLE, DONT NEED THIS ACCURATE ODO FOR HEADING?
-         * 
+         *
          */
 
         imu = hardwareMap.get(IMU.class, "imu");
@@ -191,8 +190,8 @@
             DashboardUtil.drawRobot(field, "#3F51B5"); // Draw robot using localizer data
             telemetry.update();
             dashboard.sendTelemetryPacket(packet);
-            panels.debug("Loop ${System.currentTimeMillis()} ran!");
-            panels.update();
+//            panels.debug("Loop ${System.currentTimeMillis()} ran!");
+//            panels.update();
         }
     }
     double angleAccum = 0;
@@ -203,7 +202,6 @@
         isAdjustTimeout = false;
         isAdjusted = false;
         PIDX.reset();
-        PIDY.reset();
         Interval interval = new Interval(() -> {
             double posAngle = angleAccum / angleNum;
             posAngle = Math.min(Math.max(posAngle, 0), 270);
@@ -212,15 +210,15 @@
             angleNum = 1;
         }, 300);
 
-            // Visualize limelight detection (camera)
-            // if (camera.isDetected()) {
-            if (camera != null) {
-                field.setStroke("#4CAF50"); // Material Green for detection
-                field.setFill("#4CAF50");
-                double radians = Math.toRadians(angle);
-                field.strokeLine(0, 0, 20 * Math.cos(radians), 20 * Math.sin(radians));
-                field.fillCircle(20 * Math.cos(radians), 20 * Math.sin(radians), 3);
-            }
+        // Visualize limelight detection (camera)
+        // if (camera.isDetected()) {
+        if (camera != null) {
+            field.setStroke("#4CAF50"); // Material Green for detection
+            field.setFill("#4CAF50");
+            double radians = Math.toRadians(angle);
+            field.strokeLine(0, 0, 20 * Math.cos(radians), 20 * Math.sin(radians));
+            field.fillCircle(20 * Math.cos(radians), 20 * Math.sin(radians), 3);
+        }
         new Timeout(() -> {
             isAdjustTimeout = true;
         }, 5000);
@@ -247,13 +245,6 @@
             telemetry.addData("angleAccum", angleAccum);
             telemetry.addData("angleNum", angleNum);
             telemetry.update();
-<<<<<<< HEAD
-=======
-            // ftControlTelemetry.update(telemetry);
-            dashboard.sendTelemetryPacket(packet);
-//            panels.debug("Loop ${System.currentTimeMillis()} ran!");
-//            panels.update();
->>>>>>> 790e256b
         }
         interval.cancel();
     }
