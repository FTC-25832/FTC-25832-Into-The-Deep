package org.firstinspires.ftc.teamcode.teleop;

import com.qualcomm.robotcore.eventloop.opmode.LinearOpMode;
import com.qualcomm.robotcore.eventloop.opmode.TeleOp;

import org.firstinspires.ftc.teamcode.util.Drivetrain;
import org.firstinspires.ftc.teamcode.util.Limelight;
import org.firstinspires.ftc.teamcode.util.Localizer;
import org.firstinspires.ftc.teamcode.util.LowerSlide;
import org.firstinspires.ftc.teamcode.util.UpperSlide;

@TeleOp(group="TeleOp")
public class Swerve extends LinearOpMode {
    Localizer odo = new Localizer();
    Drivetrain drive = new Drivetrain();
    UpperSlide upslide = new UpperSlide();
    LowerSlide lowslide = new LowerSlide();
    Limelight camera = new Limelight();

    @Override
    public void runOpMode() throws InterruptedException {
        odo.initialize(hardwareMap);
        drive.initialize(hardwareMap);
        upslide.initialize(hardwareMap);
        lowslide.initialize(hardwareMap);
<<<<<<< HEAD
        camera.cameraStart(hardwareMap);
        upslide.initialize(hardwareMap);
=======
        camera.cameraInit(hardwareMap);
>>>>>>> 6e951c8b


        waitForStart();

        camera.cameraStart();
        while (opModeIsActive()) {

            if(gamepad1.a){ upslide.pos0(); }
            if(gamepad1.x){ upslide.pos1(); }
            if(gamepad1.y){ upslide.pos2(); }
            if(gamepad1.b){ upslide.pos3(); }
            if(gamepad2.a){ upslide.front(); }
            if(gamepad2.b){ upslide.behind(); }

            upslide.big(gamepad1.right_trigger);
            upslide.swing.setPosition(gamepad1.left_trigger);
            if(gamepad1.left_bumper){ upslide.closeClaw(); }
            if(gamepad1.right_bumper){ upslide.openClaw(); }

            lowslide.big(-gamepad2.left_stick_y);
            lowslide.small(-gamepad2.right_stick_y);
            lowslide.spinclaw.setPosition(gamepad2.right_trigger);
            if(gamepad2.left_bumper){ lowslide.closeClaw(); }
            if(gamepad2.right_bumper){ lowslide.openClaw(); }

            upslide.slide();

            double angle = camera.limelight.getLatestResult().getPythonOutput()[1];



            double y = -gamepad1.left_stick_y; // Remember, Y stick value is reversed
            double x = gamepad1.left_stick_x;
            double rx = gamepad1.right_stick_x;

            double botHeading = odo.heading();

            // Rotate the movement direction counter to the bot's rotation
            double rotX = x * Math.cos(-botHeading) - y * Math.sin(-botHeading);
            double rotY = x * Math.sin(-botHeading) + y * Math.cos(-botHeading);

            rotX = rotX * 1.1;  // Counteract imperfect strafing
            double denominator = Math.max(Math.abs(rotY) + Math.abs(rotX) + Math.abs(rx), 1);

            double frontLeftPower = (rotY + rotX + rx) / denominator;
            double backLeftPower = (rotY - rotX + rx) / denominator;
            double frontRightPower = (rotY - rotX - rx) / denominator;
            double backRightPower = (rotY + rotX - rx) / denominator;

            drive.fl(frontLeftPower);
            drive.bl(backLeftPower);
            drive.fr(frontRightPower);
            drive.br(backRightPower);



            //Telemetry
            //telemetry.addData("claw", upslide.claw.getPosition());
            telemetry.addData("Motors", "frontLeft (%.2f), frontRight (%.2f), backLeft (%.2f), backRight (%.2f)", frontLeftPower, frontRightPower, backLeftPower, backRightPower);
            telemetry.addData("big arm", upslide.arm1.getPosition());
            telemetry.addData("small arm", upslide.swing.getPosition());
            telemetry.addData("Heading", botHeading);
            telemetry.addData("Status", "Running");

            telemetry.update();
        }
    }
}<|MERGE_RESOLUTION|>--- conflicted
+++ resolved
@@ -23,12 +23,8 @@
         drive.initialize(hardwareMap);
         upslide.initialize(hardwareMap);
         lowslide.initialize(hardwareMap);
-<<<<<<< HEAD
-        camera.cameraStart(hardwareMap);
-        upslide.initialize(hardwareMap);
-=======
         camera.cameraInit(hardwareMap);
->>>>>>> 6e951c8b
+
 
 
         waitForStart();
