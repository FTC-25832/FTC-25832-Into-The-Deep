package org.firstinspires.ftc.teamcode.teleop;

import com.acmerobotics.dashboard.FtcDashboard;
import com.acmerobotics.dashboard.telemetry.TelemetryPacket;
import com.acmerobotics.dashboard.canvas.Canvas;

import org.firstinspires.ftc.robotcore.external.Telemetry;

import com.qualcomm.hardware.limelightvision.LLResult;
import com.qualcomm.hardware.limelightvision.LLStatus;
import com.qualcomm.hardware.rev.RevHubOrientationOnRobot;
import com.qualcomm.robotcore.eventloop.opmode.LinearOpMode;
import com.qualcomm.robotcore.eventloop.opmode.TeleOp;
import com.qualcomm.robotcore.hardware.IMU;
import org.firstinspires.ftc.robotcore.external.navigation.AngleUnit;

import com.bylazar.ftcontrol.panels.Panels;
import com.bylazar.ftcontrol.panels.integration.TelemetryManager;
import com.bylazar.ftcontrol.panels.configurables.annotations.Configurable;
import com.bylazar.ftcontrol.panels.integration.TelemetryManager;
import com.bylazar.ftcontrol.panels.json.Circle;
import com.bylazar.ftcontrol.panels.json.Line;
import com.bylazar.ftcontrol.panels.json.Look;
import com.bylazar.ftcontrol.panels.json.Point;
import com.bylazar.ftcontrol.panels.json.Rectangle;

import org.firstinspires.ftc.robotcore.external.navigation.Pose3D;
import org.firstinspires.ftc.teamcode.util.ConfigVariables;
import org.firstinspires.ftc.teamcode.util.DashboardUtil;
import org.firstinspires.ftc.teamcode.util.Drivetrain;
import org.firstinspires.ftc.teamcode.util.Limelight;
import org.firstinspires.ftc.teamcode.util.Localizer;
import org.firstinspires.ftc.teamcode.util.LowerSlide;
import org.firstinspires.ftc.teamcode.util.PIDController;
import org.firstinspires.ftc.teamcode.util.Timeout;
import org.firstinspires.ftc.teamcode.util.UpperSlide;
import org.firstinspires.ftc.teamcode.util.Interval;

@TeleOp(group = "TeleOp")
public class Swerve extends LinearOpMode {
<<<<<<< HEAD
    static final double ANGLE_OFFSET = 55;
    static final double DISTANCE_THRESHOLD = 10;
    static final int CROSSHAIR_X = 300;
    static final int CROSSHAIR_Y = 300;
    final double BUTTONPRESSINTERVALMS=80;
    Localizer odo = new Localizer();
=======
    // Localizer odo = new Localizer();
>>>>>>> 458daf79
    Drivetrain drive = new Drivetrain();
    UpperSlide upslide = new UpperSlide();
    LowerSlide lowslide = new LowerSlide();
    Limelight camera = new Limelight();
<<<<<<< HEAD
    PIDController PIDX = new PIDController(0.01, 0.0, 0.0);
    PIDController PIDY = new PIDController(0.01, 0.0, 0.0);
    boolean adjust = false;
    double lastTimeGP1LeftBumperCalled=0;
    double lastTimeGP2LeftBumperCalled=0;
    boolean upClawIsOpen=false;
    boolean lowClawIsOpen=false;

=======
    IMU imu;

    double angleAccum = 0;
    double angleNum = 1;
    boolean adjust = false;
    boolean wasAdjusting = false;
    double lastAngle = 0;
    static final double ANGLE_DIFFERENCE_THRESHOLD = 15.0; // Degrees threshold for rumble
    static final double ANGLE_OFFSET = 145;
    double lastTimeGP1LeftBumperCalled = 0;
    double lastTimeGP2LeftBumperCalled = 0;
    boolean upClawIsOpen = false;
    boolean lowClawIsOpen = false;

    final double buttonPressIntervalMS = 80;

    private FtcDashboard dashboard;
    // private Panels ftControlDashboard;
    private Telemetry dashboardTelemetry;
    // private TelemetryManager ftControlTelemetry;
    private long lastDashboardUpdateTime = 0;
    private static final long DASHBOARD_UPDATE_INTERVAL_MS = 250; // Update FTCdashboard 4 times per second

    TelemetryPacket packet = new TelemetryPacket();

    // dashboards need to be removed in official match, so.
    // Original helper methods for FTC Dashboard
    private void addTelemetryAndPacket(String caption, Object value) {
        telemetry.addData(caption, value);
        if (System.currentTimeMillis() - lastDashboardUpdateTime >= DASHBOARD_UPDATE_INTERVAL_MS) {
            packet.put(caption, value);
        }
    }

    private void addTelemetryAndPacket(String caption, String format, Object... args) {
        telemetry.addData(caption, format, args);
        if (System.currentTimeMillis() - lastDashboardUpdateTime >= DASHBOARD_UPDATE_INTERVAL_MS) {
            packet.put(caption, String.format(format, args));
        }
    }

    // helper for new function
    private void addTelemetry(String caption, Object value) {
        telemetry.addData(caption, value);
        packet.put(caption, value);
        // ftControlTelemetry.debug(caption + ": " + value);
    }

    private void addTelemetry(String caption, String format, Object... args) {
        telemetry.addData(caption, format, args);
        packet.put(caption, String.format(format, args));
        // ftControlTelemetry.debug(caption + ": " + String.format(format, args));
    }

>>>>>>> 458daf79
    @Override
    public void runOpMode() throws InterruptedException {
        // Initialize dashboard
        dashboard = FtcDashboard.getInstance();
        dashboardTelemetry = dashboard.getTelemetry();
        panels = Panels.getTelemetry();
        // ftControlDashboard = Panels.getInstance();

        // odo.initialize(hardwareMap);
        /*
         * 
         * TEMP DISABLE, DONT NEED THIS ACCURATE ODO FOR HEADING?
         * 
         */

        imu = hardwareMap.get(IMU.class, "imu");
        RevHubOrientationOnRobot.LogoFacingDirection logoDirection = RevHubOrientationOnRobot.LogoFacingDirection.RIGHT;
        RevHubOrientationOnRobot.UsbFacingDirection usbDirection = RevHubOrientationOnRobot.UsbFacingDirection.UP;
        RevHubOrientationOnRobot orientationOnRobot = new RevHubOrientationOnRobot(logoDirection, usbDirection);
        imu.initialize(new IMU.Parameters(orientationOnRobot));
        imu.resetYaw();

        drive.initialize(hardwareMap);
        upslide.initialize(hardwareMap);
        lowslide.initialize(hardwareMap);
        camera.initialize(hardwareMap);
        camera.cameraStart();

        upslide.keepPosExceptArms(0);
        lowslide.keepPosExceptArms(0);
        PIDX.setDestination(CROSSHAIR_X);
        PIDY.setDestination(CROSSHAIR_Y);

        upslide.front();
        lowslide.pos_up();
        waitForStart();

        camera.cameraStart();
<<<<<<< HEAD

        while (opModeIsActive()) {
            if(adjust){
                adjustIntake();
                adjust = false;
            }

            controlDrivetrain();
            controlUpslide();
            controlLowslide();
//            upslide.big(gamepad1.right_trigger);
//            upslide.swing.setPosition(gamepad1.left_trigger);

=======
        // dashboard.startCameraStream(camera.getCamera(), 0);

        Interval interval = new Interval(() -> {
            if (adjust) {
                double posAngle = angleAccum / angleNum;
                posAngle = Math.min(Math.max(posAngle, 0), 270);

                // // Check if angle has changed significantly
                if (Math.abs(posAngle - lastAngle) > ANGLE_DIFFERENCE_THRESHOLD) {
                    // Rumble to indicate significant angle change
                    gamepad1.rumble(100); // Short rumble for 100ms
                }

                lowslide.spinclawSetPositionDeg(posAngle);
                lastAngle = posAngle;
                wasAdjusting = true;
            } else if (wasAdjusting) {
                // When adjustment ends, give feedback
                gamepad1.rumbleBlips(2);
                wasAdjusting = false;
            }
            angleAccum = 0;
            angleNum = 0;
        }, ConfigVariables.General.CAMERA_INTERVAL);
        while (opModeIsActive()) {
>>>>>>> 458daf79

            // lowslide.spinclawSetPositionDeg(ConfigVariables.General.CLAW_ZERO_DEG);

            double time = System.currentTimeMillis();

            /*
             * player 1
             */
            if (gamepad1.x)
                lowslide.setSlidePos1();
            if (gamepad1.y)
                lowslide.setSlidePos2();

            if (gamepad1.dpad_down)
                lowslide.spinclawSetPositionDeg(ConfigVariables.LowerSlideVars.ZERO);
            if (gamepad1.dpad_right)
                lowslide.spinclawSetPositionDeg(ConfigVariables.LowerSlideVars.ZERO + 45);
            if (gamepad1.dpad_up)
                lowslide.spinclawSetPositionDeg(ConfigVariables.LowerSlideVars.ZERO + 90);

            if (gamepad1.left_trigger > 0) {
                lowslide.pos_up();
                adjust = false;
                lowslide.spinclawSetPositionDeg(ConfigVariables.LowerSlideVars.SPINCLAW_DEG);
            }
            if (gamepad1.right_trigger > 0) {
                lowslide.pos_grab();
                adjust = false;
            }

            if (gamepad1.left_bumper) {
<<<<<<< HEAD
                if (time-lastTimeGP1LeftBumperCalled>BUTTONPRESSINTERVALMS) {
=======
                if (time - lastTimeGP1LeftBumperCalled > buttonPressIntervalMS) {
>>>>>>> 458daf79
                    lowClawIsOpen = !lowClawIsOpen;
                }
                lastTimeGP1LeftBumperCalled = time;
            }
            if (lowClawIsOpen)
                lowslide.openClaw();
            else
                lowslide.closeClaw();

            if (gamepad1.right_bumper) {
                // Use auto extension adjustment when camera detects something
                if (camera.limelight.getLatestResult() != null && camera.limelight.getLatestResult().isValid()) {
                    // lowslide.autoAdjustExtension(angle);
                } else {
                    // Default to hover position with minimum extension if no detection
                    lowslide.pos_hover();
                    lowslide.distance = 0;
                }
                adjust = true;
            }

            /*
             * player 2
             */
            if (gamepad2.a)
                upslide.pos0();
            if (gamepad2.x)
                upslide.pos1();
            if (gamepad2.y)
                upslide.pos2();
            if (gamepad2.b)
                upslide.pos3();

            if (gamepad2.right_trigger > 0) {
                upslide.transfer();
            }
            if (gamepad2.left_trigger > 0) {
                upslide.front();
            }

            if (gamepad2.dpad_down) {
                upslide.transfer();
            }

            if (gamepad2.dpad_up) {
                upslide.front();
            }
            if (gamepad2.dpad_left) {
                upslide.offwall();
            }
            if (gamepad2.dpad_right) {
                upslide.scorespec();
            }

            if (gamepad2.left_bumper) {
<<<<<<< HEAD
                if (time-lastTimeGP2LeftBumperCalled>BUTTONPRESSINTERVALMS) {
=======
                if (time - lastTimeGP2LeftBumperCalled > buttonPressIntervalMS) {
>>>>>>> 458daf79
                    upClawIsOpen = !upClawIsOpen;
                }
                lastTimeGP2LeftBumperCalled = time;
            }
            if (upClawIsOpen)
                upslide.openClaw();
            else
                upslide.closeClaw();

            upslide.updatePID();
            lowslide.updatePID();

<<<<<<< HEAD
            //Telemetry
            //telemetry.addData("claw", upslide.claw.getPosition());

            telemetry.addData("Status", "Running");

//            telemetry.addData("Distance", lowslide.distance);
//            telemetry.addData("State", lowslide.slide.getCurrentPosition());
//            telemetry.addData("Power", lowslide.PID(lowslide.distance, lowslide.slide.getCurrentPosition()));

            telemetry.update();
        }
    }
    double angleAccum = 0;
    double angleNum = 1;
    boolean isAdjustTimeout = false;
    boolean isAdjusted = false;
    private void adjustIntake(){
        isAdjustTimeout = false;
        isAdjusted = false;
        PIDX.reset();
        PIDY.reset();
        Interval interval = new Interval(() -> {
            double posAngle = angleAccum / angleNum;
            posAngle = Math.min(Math.max(posAngle, 0), 270);
            lowslide.spinclawSetPositionDeg(posAngle);
            angleAccum = 0;
            angleNum = 1;
        }, 300);

        new Timeout(() -> {
            isAdjustTimeout = true;
        }, 5000);

        while(!isAdjustTimeout&&!isAdjusted){
            camera.updatePythonOutput();
            // processing angle for spinclaw
            double angle = camera.getAngle(); // -90 ~ 90
            angle = angle + ANGLE_OFFSET;
            angleAccum += angle;
            angleNum += 1;
            // processing position
            double y = camera.getY();
            double ypower = PIDY.calculate(y);
=======
            // Update odometry position
            // Localizer.positionArc();

            double angle = camera.getAngle(); // -90 ~ 90
            angle = angle + ANGLE_OFFSET; // 0 ~ 180
            angleAccum += angle;
            angleNum += 1;

            // Create dashboard packet
            // TelemetryPacket packet = new TelemetryPacket();
            Canvas field = packet.fieldOverlay();

            // Draw robot position from odometry
            field.setStroke("#3F51B5"); // Material Blue
            DashboardUtil.drawRobot(field, "#3F51B5"); // Draw robot using localizer data

            // Visualize limelight detection (camera)
            // if (camera.isDetected()) {
            if (camera != null) {
                field.setStroke("#4CAF50"); // Material Green for detection
                field.setFill("#4CAF50");
                double radians = Math.toRadians(angle);
                field.strokeLine(0, 0, 20 * Math.cos(radians), 20 * Math.sin(radians));
                field.fillCircle(20 * Math.cos(radians), 20 * Math.sin(radians), 3);
            }

            addTelemetry("angle", angle);

            /*
             * Mecanum drive - player1
             */
            double y = -gamepad1.left_stick_y; // Y stick value is reversed
            double x = gamepad1.left_stick_x;
            double rx = gamepad1.right_stick_x;

            // double botHeading = odo.heading();
            double botHeading = imu.getRobotYawPitchRollAngles().getYaw(AngleUnit.RADIANS);
>>>>>>> 458daf79

            lowslide.setSlidePower(ypower);
            controlDrivetrain();

<<<<<<< HEAD
            isAdjusted = Math.abs(y - CROSSHAIR_Y) < DISTANCE_THRESHOLD;
            telemetry.addData("adjusting", "true");
            telemetry.addData("angle", angle);
            telemetry.addData("y", y);
            telemetry.addData("ypower", ypower);
            telemetry.addData("angleAccum", angleAccum);
            telemetry.addData("angleNum", angleNum);
            telemetry.update();
        }
        interval.cancel();
    }
    private void controlDrivetrain(){
        double y = -gamepad1.left_stick_y; // Remember, Y stick value is reversed
        double x = gamepad1.left_stick_x;
        double rx = gamepad1.right_stick_x;
=======
            rotX = rotX * 1.1; // Counteract imperfect strafing
            double denominator = Math.max(Math.abs(rotY) + Math.abs(rotX) + Math.abs(rx), 1);
>>>>>>> 458daf79

        double botHeading = odo.heading();

        // Rotate the movement direction counter to the bot's rotation
        double rotX = x * Math.cos(-botHeading) - y * Math.sin(-botHeading);
        double rotY = x * Math.sin(-botHeading) + y * Math.cos(-botHeading);

<<<<<<< HEAD
        rotX = rotX * 1.1;  // Counteract imperfect strafing
        double denominator = Math.max(Math.abs(rotY) + Math.abs(rotX) + Math.abs(rx), 1);

        double frontLeftPower = (rotY + rotX + rx) / denominator;
        double backLeftPower = (rotY - rotX + rx) / denominator;
        double frontRightPower = (rotY - rotX - rx) / denominator;
        double backRightPower = (rotY + rotX - rx) / denominator;

        drive.fl(frontLeftPower);
        drive.bl(backLeftPower);
        drive.fr(frontRightPower);
        drive.br(backRightPower);

        telemetry.addData("Motors", "frontLeft (%.2f), frontRight (%.2f), backLeft (%.2f), backRight (%.2f)", frontLeftPower, frontRightPower, backLeftPower, backRightPower);
        telemetry.addData("Heading", botHeading);
    }
    private void controlUpslide(){
        if(gamepad2.a){ upslide.pos0(); }
        if(gamepad2.x){ upslide.pos1(); }
        if(gamepad2.y){ upslide.pos2(); }
        if(gamepad2.b){ upslide.pos3(); }
        if(gamepad2.right_trigger > 0){ upslide.behind(); }
        if(gamepad2.left_trigger > 0){ upslide.front(); }
//        if(gamepad2.left_bumper){
//            upslide.closeClaw();
//        }

        telemetry.addData("right", gamepad2.right_trigger);
        telemetry.addData("left", gamepad2.left_trigger);
        telemetry.addData("big arm", upslide.arm1.getPosition());
        telemetry.addData("small arm", upslide.swing.getPosition());
    }

    private void controlLowslide(){
        if(gamepad1.right_bumper){
            lowslide.pos_hover();
            adjust = true;
        }
        if(gamepad1.right_trigger>0) { lowslide.pos_grab(); adjust = false; }
        if (gamepad1.left_trigger>0){ lowslide.pos_up();  adjust = false; lowslide.spinclawSetPositionDeg(0);}
        if (gamepad1.x) { lowslide.setSlidePos1(); }
        if (gamepad1.y) { lowslide.setSlidePos2(); }
        if(gamepad1.dpad_down) { lowslide.spinclawSetPositionDeg(0); }
        if(gamepad1.dpad_right) { lowslide.spinclawSetPositionDeg(45); }
        if(gamepad1.dpad_up) { lowslide.spinclawSetPositionDeg(90); }
=======
            // Telemetry
            addTelemetry("Motors", "frontLeft (%.2f), frontRight (%.2f), backLeft (%.2f), backRight (%.2f)",
                    frontLeftPower, frontRightPower, backLeftPower, backRightPower);
            addTelemetry("upslide arm1", upslide.arm1.getPosition());
            addTelemetry("upslide swing", upslide.swing.getPosition());
            addTelemetry("Heading", botHeading);
            addTelemetry("Status", "Running");
            // addTelemetry("claw", upslide.claw.getPosition());
            // addTelemetry("Distance", lowslide.distance);
            // addTelemetry("State", lowslide.slide.getCurrentPosition());
            // addTelemetry("Power", lowslide.PID(lowslide.distance,
            // lowslide.slide.getCurrentPosition()));

            addTelemetry("right trigger", gamepad2.right_trigger);
            addTelemetry("left trigger", gamepad2.left_trigger);

            addTelemetry("right arm", upslide.arm1.getPosition());
            addTelemetry("left arm", upslide.arm2.getPosition());

            // Additional robot data
            // addTelemetry("Detection", camera.isDetected());
            addTelemetry("Upper Slide Position", upslide.arm1.getPosition());
            addTelemetry("Lower Slide Position", lowslide.slideEncoder.getCurrentPosition());
            addTelemetry("Robot Heading", botHeading);

            // limelight
            LLResult result = camera.limelight.getLatestResult();
            if (result != null) {
                // Access general information
                Pose3D botpose = result.getBotpose();
                double captureLatency = result.getCaptureLatency();
                double targetingLatency = result.getTargetingLatency();
                double parseLatency = result.getParseLatency();
                addTelemetry("LL Latency", captureLatency + targetingLatency);
                addTelemetry("Parse Latency", parseLatency);
                addTelemetry("PythonOutput", java.util.Arrays.toString(result.getPythonOutput()));
                addTelemetry("result", java.util.Arrays.toString(result.getPythonOutput()));

                if (result.isValid()) {
                    addTelemetry("tx", result.getTx());
                    addTelemetry("txnc", result.getTxNC());
                    addTelemetry("ty", result.getTy());
                    addTelemetry("tync", result.getTyNC());
                    addTelemetry("Botpose", botpose.toString());
                } else {
                    addTelemetry("Limelight", "No data available");
                }
            }

            LLStatus status = camera.limelight.getStatus();
            addTelemetry("Name", "%s", status.getName());
            addTelemetry("LL", "Temp: %.1fC, CPU: %.1f%%, FPS: %d",
                    status.getTemp(), status.getCpu(), (int) status.getFps());
            addTelemetry("Pipeline", "Index: %d, Type: %s",
                    status.getPipelineIndex(), status.getPipelineType());

            telemetry.update();
            // ftControlTelemetry.update(telemetry);
            dashboard.sendTelemetryPacket(packet);
            panels.debug("Loop ${System.currentTimeMillis()} ran!");
            panels.update();
        }
        interval.cancel();
>>>>>>> 458daf79
    }
}<|MERGE_RESOLUTION|>--- conflicted
+++ resolved
@@ -38,38 +38,21 @@
 
 @TeleOp(group = "TeleOp")
 public class Swerve extends LinearOpMode {
-<<<<<<< HEAD
+    // Localizer odo = new Localizer();
     static final double ANGLE_OFFSET = 55;
     static final double DISTANCE_THRESHOLD = 10;
     static final int CROSSHAIR_X = 300;
     static final int CROSSHAIR_Y = 300;
     final double BUTTONPRESSINTERVALMS=80;
-    Localizer odo = new Localizer();
-=======
-    // Localizer odo = new Localizer();
->>>>>>> 458daf79
     Drivetrain drive = new Drivetrain();
     UpperSlide upslide = new UpperSlide();
     LowerSlide lowslide = new LowerSlide();
     Limelight camera = new Limelight();
-<<<<<<< HEAD
     PIDController PIDX = new PIDController(0.01, 0.0, 0.0);
-    PIDController PIDY = new PIDController(0.01, 0.0, 0.0);
-    boolean adjust = false;
-    double lastTimeGP1LeftBumperCalled=0;
-    double lastTimeGP2LeftBumperCalled=0;
-    boolean upClawIsOpen=false;
-    boolean lowClawIsOpen=false;
-
-=======
     IMU imu;
-
-    double angleAccum = 0;
-    double angleNum = 1;
+    
     boolean adjust = false;
     boolean wasAdjusting = false;
-    double lastAngle = 0;
-    static final double ANGLE_DIFFERENCE_THRESHOLD = 15.0; // Degrees threshold for rumble
     static final double ANGLE_OFFSET = 145;
     double lastTimeGP1LeftBumperCalled = 0;
     double lastTimeGP2LeftBumperCalled = 0;
@@ -116,7 +99,6 @@
         // ftControlTelemetry.debug(caption + ": " + String.format(format, args));
     }
 
->>>>>>> 458daf79
     @Override
     public void runOpMode() throws InterruptedException {
         // Initialize dashboard
@@ -148,14 +130,12 @@
         upslide.keepPosExceptArms(0);
         lowslide.keepPosExceptArms(0);
         PIDX.setDestination(CROSSHAIR_X);
-        PIDY.setDestination(CROSSHAIR_Y);
 
         upslide.front();
         lowslide.pos_up();
         waitForStart();
 
         camera.cameraStart();
-<<<<<<< HEAD
 
         while (opModeIsActive()) {
             if(adjust){
@@ -169,152 +149,49 @@
 //            upslide.big(gamepad1.right_trigger);
 //            upslide.swing.setPosition(gamepad1.left_trigger);
 
-=======
-        // dashboard.startCameraStream(camera.getCamera(), 0);
-
-        Interval interval = new Interval(() -> {
-            if (adjust) {
-                double posAngle = angleAccum / angleNum;
-                posAngle = Math.min(Math.max(posAngle, 0), 270);
-
-                // // Check if angle has changed significantly
-                if (Math.abs(posAngle - lastAngle) > ANGLE_DIFFERENCE_THRESHOLD) {
-                    // Rumble to indicate significant angle change
-                    gamepad1.rumble(100); // Short rumble for 100ms
-                }
-
-                lowslide.spinclawSetPositionDeg(posAngle);
-                lastAngle = posAngle;
-                wasAdjusting = true;
-            } else if (wasAdjusting) {
-                // When adjustment ends, give feedback
-                gamepad1.rumbleBlips(2);
-                wasAdjusting = false;
-            }
-            angleAccum = 0;
-            angleNum = 0;
-        }, ConfigVariables.General.CAMERA_INTERVAL);
-        while (opModeIsActive()) {
->>>>>>> 458daf79
-
-            // lowslide.spinclawSetPositionDeg(ConfigVariables.General.CLAW_ZERO_DEG);
-
-            double time = System.currentTimeMillis();
-
-            /*
-             * player 1
-             */
-            if (gamepad1.x)
-                lowslide.setSlidePos1();
-            if (gamepad1.y)
-                lowslide.setSlidePos2();
-
-            if (gamepad1.dpad_down)
-                lowslide.spinclawSetPositionDeg(ConfigVariables.LowerSlideVars.ZERO);
-            if (gamepad1.dpad_right)
-                lowslide.spinclawSetPositionDeg(ConfigVariables.LowerSlideVars.ZERO + 45);
-            if (gamepad1.dpad_up)
-                lowslide.spinclawSetPositionDeg(ConfigVariables.LowerSlideVars.ZERO + 90);
-
-            if (gamepad1.left_trigger > 0) {
-                lowslide.pos_up();
-                adjust = false;
-                lowslide.spinclawSetPositionDeg(ConfigVariables.LowerSlideVars.SPINCLAW_DEG);
-            }
-            if (gamepad1.right_trigger > 0) {
-                lowslide.pos_grab();
-                adjust = false;
-            }
-
+
+//            lowslide.big(-gamepad2.left_stick_y);
+//            lowslide.small(-gamepad2.right_stick_y);
+//            lowslide.spinclaw.setPosition(gamepad2.right_trigger);
+
+//            if(gamepad2.left_bumper){ upslide.closeClaw(); }
+//            if(gamepad2.right_bumper){ upslide.openClaw(); }
+//            if(gamepad1.left_bumper){ lowslide.closeClaw(); }
+//            if(gamepad1.right_bumper){ lowslide.openClaw(); }
+
+            double time=System.currentTimeMillis();
             if (gamepad1.left_bumper) {
-<<<<<<< HEAD
-                if (time-lastTimeGP1LeftBumperCalled>BUTTONPRESSINTERVALMS) {
-=======
                 if (time - lastTimeGP1LeftBumperCalled > buttonPressIntervalMS) {
->>>>>>> 458daf79
                     lowClawIsOpen = !lowClawIsOpen;
                 }
                 lastTimeGP1LeftBumperCalled = time;
             }
-            if (lowClawIsOpen)
-                lowslide.openClaw();
-            else
-                lowslide.closeClaw();
-
-            if (gamepad1.right_bumper) {
-                // Use auto extension adjustment when camera detects something
-                if (camera.limelight.getLatestResult() != null && camera.limelight.getLatestResult().isValid()) {
-                    // lowslide.autoAdjustExtension(angle);
-                } else {
-                    // Default to hover position with minimum extension if no detection
-                    lowslide.pos_hover();
-                    lowslide.distance = 0;
-                }
-                adjust = true;
-            }
-
-            /*
-             * player 2
-             */
-            if (gamepad2.a)
-                upslide.pos0();
-            if (gamepad2.x)
-                upslide.pos1();
-            if (gamepad2.y)
-                upslide.pos2();
-            if (gamepad2.b)
-                upslide.pos3();
-
-            if (gamepad2.right_trigger > 0) {
-                upslide.transfer();
-            }
-            if (gamepad2.left_trigger > 0) {
-                upslide.front();
-            }
-
-            if (gamepad2.dpad_down) {
-                upslide.transfer();
-            }
-
-            if (gamepad2.dpad_up) {
-                upslide.front();
-            }
-            if (gamepad2.dpad_left) {
-                upslide.offwall();
-            }
-            if (gamepad2.dpad_right) {
-                upslide.scorespec();
-            }
-
             if (gamepad2.left_bumper) {
-<<<<<<< HEAD
-                if (time-lastTimeGP2LeftBumperCalled>BUTTONPRESSINTERVALMS) {
-=======
                 if (time - lastTimeGP2LeftBumperCalled > buttonPressIntervalMS) {
->>>>>>> 458daf79
                     upClawIsOpen = !upClawIsOpen;
                 }
                 lastTimeGP2LeftBumperCalled = time;
             }
-            if (upClawIsOpen)
-                upslide.openClaw();
-            else
-                upslide.closeClaw();
+            if (lowClawIsOpen) lowslide.openClaw();
+            else lowslide.closeClaw();
+            if (upClawIsOpen) upslide.openClaw();
+            else upslide.closeClaw();
 
             upslide.updatePID();
             lowslide.updatePID();
 
-<<<<<<< HEAD
-            //Telemetry
-            //telemetry.addData("claw", upslide.claw.getPosition());
-
-            telemetry.addData("Status", "Running");
-
-//            telemetry.addData("Distance", lowslide.distance);
-//            telemetry.addData("State", lowslide.slide.getCurrentPosition());
-//            telemetry.addData("Power", lowslide.PID(lowslide.distance, lowslide.slide.getCurrentPosition()));
-
+
+            // Create dashboard packet
+            // TelemetryPacket packet = new TelemetryPacket();
+            Canvas field = packet.fieldOverlay();
+
+            // Draw robot position from odometry
+            field.setStroke("#3F51B5"); // Material Blue
+            DashboardUtil.drawRobot(field, "#3F51B5"); // Draw robot using localizer data
             telemetry.update();
+            dashboard.sendTelemetryPacket(packet);
+            panels.debug("Loop ${System.currentTimeMillis()} ran!");
+            panels.update();
         }
     }
     double angleAccum = 0;
@@ -334,6 +211,15 @@
             angleNum = 1;
         }, 300);
 
+            // Visualize limelight detection (camera)
+            // if (camera.isDetected()) {
+            if (camera != null) {
+                field.setStroke("#4CAF50"); // Material Green for detection
+                field.setFill("#4CAF50");
+                double radians = Math.toRadians(angle);
+                field.strokeLine(0, 0, 20 * Math.cos(radians), 20 * Math.sin(radians));
+                field.fillCircle(20 * Math.cos(radians), 20 * Math.sin(radians), 3);
+            }
         new Timeout(() -> {
             isAdjustTimeout = true;
         }, 5000);
@@ -348,50 +234,10 @@
             // processing position
             double y = camera.getY();
             double ypower = PIDY.calculate(y);
-=======
-            // Update odometry position
-            // Localizer.positionArc();
-
-            double angle = camera.getAngle(); // -90 ~ 90
-            angle = angle + ANGLE_OFFSET; // 0 ~ 180
-            angleAccum += angle;
-            angleNum += 1;
-
-            // Create dashboard packet
-            // TelemetryPacket packet = new TelemetryPacket();
-            Canvas field = packet.fieldOverlay();
-
-            // Draw robot position from odometry
-            field.setStroke("#3F51B5"); // Material Blue
-            DashboardUtil.drawRobot(field, "#3F51B5"); // Draw robot using localizer data
-
-            // Visualize limelight detection (camera)
-            // if (camera.isDetected()) {
-            if (camera != null) {
-                field.setStroke("#4CAF50"); // Material Green for detection
-                field.setFill("#4CAF50");
-                double radians = Math.toRadians(angle);
-                field.strokeLine(0, 0, 20 * Math.cos(radians), 20 * Math.sin(radians));
-                field.fillCircle(20 * Math.cos(radians), 20 * Math.sin(radians), 3);
-            }
-
-            addTelemetry("angle", angle);
-
-            /*
-             * Mecanum drive - player1
-             */
-            double y = -gamepad1.left_stick_y; // Y stick value is reversed
-            double x = gamepad1.left_stick_x;
-            double rx = gamepad1.right_stick_x;
-
-            // double botHeading = odo.heading();
-            double botHeading = imu.getRobotYawPitchRollAngles().getYaw(AngleUnit.RADIANS);
->>>>>>> 458daf79
 
             lowslide.setSlidePower(ypower);
             controlDrivetrain();
 
-<<<<<<< HEAD
             isAdjusted = Math.abs(y - CROSSHAIR_Y) < DISTANCE_THRESHOLD;
             telemetry.addData("adjusting", "true");
             telemetry.addData("angle", angle);
@@ -407,18 +253,14 @@
         double y = -gamepad1.left_stick_y; // Remember, Y stick value is reversed
         double x = gamepad1.left_stick_x;
         double rx = gamepad1.right_stick_x;
-=======
-            rotX = rotX * 1.1; // Counteract imperfect strafing
-            double denominator = Math.max(Math.abs(rotY) + Math.abs(rotX) + Math.abs(rx), 1);
->>>>>>> 458daf79
-
-        double botHeading = odo.heading();
+
+        // double botHeading = odo.heading();
+        double botHeading = imu.getRobotYawPitchRollAngles().getYaw(AngleUnit.RADIANS);
 
         // Rotate the movement direction counter to the bot's rotation
         double rotX = x * Math.cos(-botHeading) - y * Math.sin(-botHeading);
         double rotY = x * Math.sin(-botHeading) + y * Math.cos(-botHeading);
 
-<<<<<<< HEAD
         rotX = rotX * 1.1;  // Counteract imperfect strafing
         double denominator = Math.max(Math.abs(rotY) + Math.abs(rotX) + Math.abs(rx), 1);
 
@@ -440,16 +282,26 @@
         if(gamepad2.x){ upslide.pos1(); }
         if(gamepad2.y){ upslide.pos2(); }
         if(gamepad2.b){ upslide.pos3(); }
-        if(gamepad2.right_trigger > 0){ upslide.behind(); }
+        if(gamepad2.right_trigger > 0){ upslide.transfer(); }
         if(gamepad2.left_trigger > 0){ upslide.front(); }
-//        if(gamepad2.left_bumper){
-//            upslide.closeClaw();
-//        }
+        if (gamepad2.dpad_down) {
+            upslide.transfer();
+        }
+
+        if (gamepad2.dpad_up) {
+            upslide.front();
+        }
+        if (gamepad2.dpad_left) {
+            upslide.offwall();
+        }
+        if (gamepad2.dpad_right) {
+            upslide.scorespec();
+        }
 
         telemetry.addData("right", gamepad2.right_trigger);
         telemetry.addData("left", gamepad2.left_trigger);
-        telemetry.addData("big arm", upslide.arm1.getPosition());
-        telemetry.addData("small arm", upslide.swing.getPosition());
+        telemetry.addData("upslide arm", upslide.arm1.getPosition());
+        telemetry.addData("upslide swing", upslide.swing.getPosition());
     }
 
     private void controlLowslide(){
@@ -458,76 +310,11 @@
             adjust = true;
         }
         if(gamepad1.right_trigger>0) { lowslide.pos_grab(); adjust = false; }
-        if (gamepad1.left_trigger>0){ lowslide.pos_up();  adjust = false; lowslide.spinclawSetPositionDeg(0);}
+        if (gamepad1.left_trigger>0){ lowslide.pos_up();  adjust = false; lowslide.spinclawSetPositionDeg(ConfigVariables.LowerSlideVars.SPINCLAW_DEG);}
         if (gamepad1.x) { lowslide.setSlidePos1(); }
         if (gamepad1.y) { lowslide.setSlidePos2(); }
         if(gamepad1.dpad_down) { lowslide.spinclawSetPositionDeg(0); }
         if(gamepad1.dpad_right) { lowslide.spinclawSetPositionDeg(45); }
         if(gamepad1.dpad_up) { lowslide.spinclawSetPositionDeg(90); }
-=======
-            // Telemetry
-            addTelemetry("Motors", "frontLeft (%.2f), frontRight (%.2f), backLeft (%.2f), backRight (%.2f)",
-                    frontLeftPower, frontRightPower, backLeftPower, backRightPower);
-            addTelemetry("upslide arm1", upslide.arm1.getPosition());
-            addTelemetry("upslide swing", upslide.swing.getPosition());
-            addTelemetry("Heading", botHeading);
-            addTelemetry("Status", "Running");
-            // addTelemetry("claw", upslide.claw.getPosition());
-            // addTelemetry("Distance", lowslide.distance);
-            // addTelemetry("State", lowslide.slide.getCurrentPosition());
-            // addTelemetry("Power", lowslide.PID(lowslide.distance,
-            // lowslide.slide.getCurrentPosition()));
-
-            addTelemetry("right trigger", gamepad2.right_trigger);
-            addTelemetry("left trigger", gamepad2.left_trigger);
-
-            addTelemetry("right arm", upslide.arm1.getPosition());
-            addTelemetry("left arm", upslide.arm2.getPosition());
-
-            // Additional robot data
-            // addTelemetry("Detection", camera.isDetected());
-            addTelemetry("Upper Slide Position", upslide.arm1.getPosition());
-            addTelemetry("Lower Slide Position", lowslide.slideEncoder.getCurrentPosition());
-            addTelemetry("Robot Heading", botHeading);
-
-            // limelight
-            LLResult result = camera.limelight.getLatestResult();
-            if (result != null) {
-                // Access general information
-                Pose3D botpose = result.getBotpose();
-                double captureLatency = result.getCaptureLatency();
-                double targetingLatency = result.getTargetingLatency();
-                double parseLatency = result.getParseLatency();
-                addTelemetry("LL Latency", captureLatency + targetingLatency);
-                addTelemetry("Parse Latency", parseLatency);
-                addTelemetry("PythonOutput", java.util.Arrays.toString(result.getPythonOutput()));
-                addTelemetry("result", java.util.Arrays.toString(result.getPythonOutput()));
-
-                if (result.isValid()) {
-                    addTelemetry("tx", result.getTx());
-                    addTelemetry("txnc", result.getTxNC());
-                    addTelemetry("ty", result.getTy());
-                    addTelemetry("tync", result.getTyNC());
-                    addTelemetry("Botpose", botpose.toString());
-                } else {
-                    addTelemetry("Limelight", "No data available");
-                }
-            }
-
-            LLStatus status = camera.limelight.getStatus();
-            addTelemetry("Name", "%s", status.getName());
-            addTelemetry("LL", "Temp: %.1fC, CPU: %.1f%%, FPS: %d",
-                    status.getTemp(), status.getCpu(), (int) status.getFps());
-            addTelemetry("Pipeline", "Index: %d, Type: %s",
-                    status.getPipelineIndex(), status.getPipelineType());
-
-            telemetry.update();
-            // ftControlTelemetry.update(telemetry);
-            dashboard.sendTelemetryPacket(packet);
-            panels.debug("Loop ${System.currentTimeMillis()} ran!");
-            panels.update();
-        }
-        interval.cancel();
->>>>>>> 458daf79
     }
 }