package org.firstinspires.ftc.teamcode.teleop;

import com.acmerobotics.dashboard.FtcDashboard;
import com.acmerobotics.dashboard.telemetry.TelemetryPacket;
import com.acmerobotics.dashboard.canvas.Canvas;

//import java.io.ObjectInputFilter.Config;

import org.firstinspires.ftc.robotcore.external.Telemetry;

import com.qualcomm.hardware.rev.RevHubOrientationOnRobot;
import com.qualcomm.robotcore.eventloop.opmode.LinearOpMode;
import com.qualcomm.robotcore.eventloop.opmode.TeleOp;
import com.qualcomm.robotcore.hardware.IMU;
import org.firstinspires.ftc.robotcore.external.navigation.AngleUnit;
//
//import com.bylazar.ftcontrol.panels.Panels;
//import com.bylazar.ftcontrol.panels.integration.TelemetryManager;
//import com.bylazar.ftcontrol.panels.configurables.annotations.Configurable;
//import com.bylazar.ftcontrol.panels.integration.TelemetryManager;
//import com.bylazar.ftcontrol.panels.json.Circle;
//import com.bylazar.ftcontrol.panels.json.Line;
//import com.bylazar.ftcontrol.panels.json.Look;
//import com.bylazar.ftcontrol.panels.json.Point;
//import com.bylazar.ftcontrol.panels.json.Rectangle;

import org.firstinspires.ftc.teamcode.util.ConfigVariables;
import org.firstinspires.ftc.teamcode.util.DashboardUtil;
import org.firstinspires.ftc.teamcode.util.Drivetrain;
import org.firstinspires.ftc.teamcode.util.Hanging;
import org.firstinspires.ftc.teamcode.util.Limelight;
import org.firstinspires.ftc.teamcode.util.LowerSlide;
import org.firstinspires.ftc.teamcode.util.PIDController;
import org.firstinspires.ftc.teamcode.util.Timeout;
import org.firstinspires.ftc.teamcode.util.UpperSlide;

@TeleOp(group = "TeleOp")
public class Swerve extends LinearOpMode {
    // Localizer odo = new Localizer();
    final double BUTTONPRESSINTERVALMS = 80;

    Drivetrain drive = new Drivetrain();
    UpperSlide upslide = new UpperSlide();
    LowerSlide lowslide = new LowerSlide();
    Limelight camera = new Limelight();
    Hanging hangingServos = new Hanging();
    PIDController PIDY = new PIDController(
            ConfigVariables.Camera.PID_KP,
            ConfigVariables.Camera.PID_KI,
            ConfigVariables.Camera.PID_KD,
            ConfigVariables.Camera.PID_KF);
    IMU imu;

    boolean adjust = false;
    double lastTimeGP1LeftBumperCalled = 0;
    double lastTimeGP2LeftBumperCalled = 0;
    boolean upClawIsOpen = false;
    boolean lowClawIsOpen = false;

    Canvas field;

    // private TelemetryManager ftControlTelemetry;
    private long lastDashboardUpdateTime = 0;
    private static final long DASHBOARD_UPDATE_INTERVAL_MS = 250; // Update FTCdashboard 4 times per second

    TelemetryPacket packet = new TelemetryPacket();

    // dashboards need to be removed in official match, so.
    // Original helper methods for FTC Dashboard
    private void addTelemetryAndPacket(String caption, Object value) {
        telemetry.addData(caption, value);
        if (System.currentTimeMillis() - lastDashboardUpdateTime >= DASHBOARD_UPDATE_INTERVAL_MS) {
            packet.put(caption, value);
        }
    }

    private void addTelemetryAndPacket(String caption, String format, Object... args) {
        telemetry.addData(caption, format, args);
        if (System.currentTimeMillis() - lastDashboardUpdateTime >= DASHBOARD_UPDATE_INTERVAL_MS) {
            packet.put(caption, String.format(format, args));
        }
    }

    // helper for new function
    private void addTelemetry(String caption, Object value) {
        telemetry.addData(caption, value);
        packet.put(caption, value);
        // ftControlTelemetry.debug(caption + ": " + value);
    }

    private void addTelemetry(String caption, String format, Object... args) {
        telemetry.addData(caption, format, args);
        packet.put(caption, String.format(format, args));
        // ftControlTelemetry.debug(caption + ": " + String.format(format, args));
    }

    @Override
    public void runOpMode() throws InterruptedException {
        // Initialize dashboard
        FtcDashboard dashboard = FtcDashboard.getInstance();
        // private Panels panels;
        // private Panels ftControlDashboard;
        Telemetry dashboardTelemetry = dashboard.getTelemetry();
        // panelsT = panels.getTelemetry();
        // ftControlDashboard = Panels.getInstance();

        // odo.initialize(hardwareMap);
        /*
         * 
         * TEMP DISABLE, DONT NEED THIS ACCURATE ODO FOR HEADING?
         * 
         */

        imu = hardwareMap.get(IMU.class, "imu");
        RevHubOrientationOnRobot.LogoFacingDirection logoDirection = RevHubOrientationOnRobot.LogoFacingDirection.RIGHT;
        RevHubOrientationOnRobot.UsbFacingDirection usbDirection = RevHubOrientationOnRobot.UsbFacingDirection.UP;
        RevHubOrientationOnRobot orientationOnRobot = new RevHubOrientationOnRobot(logoDirection, usbDirection);
        imu.initialize(new IMU.Parameters(orientationOnRobot));
        imu.resetYaw();

        upslide.initialize(hardwareMap);
        lowslide.initialize(hardwareMap);
        drive.initialize(hardwareMap);
        hangingServos.initialize(hardwareMap);
        camera.initialize(hardwareMap);
        camera.cameraStart();

        upslide.keepPosExceptArms(0);
        lowslide.keepPosExceptArms(0);
        PIDY.setDestination(0);

        upslide.front();
        lowslide.pos_up();
        waitForStart();

        camera.cameraStart();

        while (opModeIsActive()) {
            if (adjust) {
                adjustIntake();
                adjust = false;
<<<<<<< HEAD
                // sleep(1000);
                // lowslide.openClaw();
                // sleep(200);
                // lowslide.pos_grab();
                // sleep(400);
                // lowslide.closeClaw();
                // sleep(400);
                // lowslide.pos_up();
                // sleep(400);
=======
>>>>>>> 6ca5532f
            }

            controlDrivetrain();
            controlUpslide();
            controlLowslide();
            controlHanging();

            double time = System.currentTimeMillis();
            if (gamepad1.left_bumper) {
                if (time - lastTimeGP1LeftBumperCalled > BUTTONPRESSINTERVALMS) {
                    lowClawIsOpen = !lowClawIsOpen;
                }
                lastTimeGP1LeftBumperCalled = time;
            }
            if (gamepad2.left_bumper) {
                if (time - lastTimeGP2LeftBumperCalled > BUTTONPRESSINTERVALMS) {
                    upClawIsOpen = !upClawIsOpen;
                }
                lastTimeGP2LeftBumperCalled = time;
            }
//            bool adjustBackTimeoutSet = true;
            if (lowClawIsOpen) {
                lowslide.openClaw();
                lowClawIsOpen = false;
                lowslide.pos_grab();
//                adjustBackTimeoutSet = false;
//                if (!adjustBackTimeoutSet) {
//
//                    adjustBackTimeoutSet = true;
//                }
                new Timeout(() -> lowslide.closeClaw(), 500);
                lowslide.pos_hover();
            } else
                lowslide.closeClaw();
            if (upClawIsOpen)
                upslide.openClaw();
            else
                upslide.closeClaw();

            double upslidePower = upslide.updatePID();
            double lowslidePower = lowslide.updatePID();

            // Upslide PID Telemetry
            telemetry.addData("upslide power", upslidePower);
<<<<<<< HEAD
            telemetry.addData("upslide target", upslide.pidController.destination);
            telemetry.addData("upslide position", upslide.slide1Encoder.getCurrentPosition());
            telemetry.addData("upslide error",
                    upslide.slide1Encoder.getCurrentPosition() - upslide.pidController.destination);

            // Lowslide Telemetry
=======
            telemetry.addData("upslide destination", upslide.pidController.destination);
            telemetry.addData("upslide position", upslide.slide1Encoder.getCurrentPosition());
>>>>>>> 6ca5532f
            telemetry.addData("lowslide power", lowslidePower);
            telemetry.addData("lowslide destination", lowslide.pidController.destination);
            telemetry.addData("lowslide position", lowslide.slideEncoder.getCurrentPosition());

            // Dashboard Telemetry for PID Tuning
            packet.put("upslide/power", upslidePower); // Group upslide data
            packet.put("upslide/target", upslide.pidController.destination);
            packet.put("upslide/position", upslide.slide1Encoder.getCurrentPosition());
            packet.put("upslide/error", upslide.slide1Encoder.getCurrentPosition() - upslide.pidController.destination);

            // Other telemetry
            packet.put("lowslide power", lowslidePower);
            packet.put("lowslide destination", lowslide.pidController.destination);
            packet.put("lowslide position", lowslide.slideEncoder.getCurrentPosition());

            // Create dashboard packet
            // TelemetryPacket packet = new TelemetryPacket();
            field = packet.fieldOverlay();

            // Draw robot position from odometry
            field.setStroke("#3F51B5"); // Material Blue
            DashboardUtil.drawRobot(field, "#3F51B5"); // Draw robot using localizer data
            telemetry.update();
            dashboard.sendTelemetryPacket(packet);
            dashboardTelemetry.update();
            // panels.debug("Loop ${System.currentTimeMillis()} ran!");
            // panels.update();
        }
    }
<<<<<<< HEAD

    boolean isAdjustTimeout = false;
    boolean isAngleTimeout = false;
    boolean pidUpdated = false;

    private void adjustIntake() {
        boolean adjustBackTimeoutSet = false;
        PIDY.reset();
        if (!camera.updateDetectorResult()) {
            gamepad1.rumble(100);
            return;
        }
        // one-time adjustment
        new Timeout(() -> isAdjustTimeout = true, ConfigVariables.Camera.ADJUST_TIMEOUT);
        double dyAccum = 0;
        int dyNum = 1;
        while (!isAdjustTimeout) {
            camera.updateDetectorResult();
            // processing position
            double dy = camera.getY();
            if (dy == 0) {
                continue;
            }
            dyAccum += dy;
            dyNum += 1;
        }
        double averageY = dyAccum / dyNum;
        averageY = Math.max(0, Math.min(averageY, ConfigVariables.Camera.DISTANCE_MAP.length - 1));
        double position = ConfigVariables.Camera.DISTANCE_MAP[(int) Math.floor(averageY)]
                + (averageY - Math.floor(averageY)) *
                        (ConfigVariables.Camera.DISTANCE_MAP[(int) Math.floor(averageY) + 1]
                                - ConfigVariables.Camera.DISTANCE_MAP[(int) Math.floor(averageY)]);
        lowslide.setPositionCM(position - ConfigVariables.Camera.CLAW_DISTANCE);

        while (!pidUpdated) {
            lowslide.updatePID();
            if (lowslide.pidController.destination - lowslide.pidController.pos > Math
                    .abs(ConfigVariables.Camera.DISTANCE_THRESHOLD)) {
                new Timeout(() -> pidUpdated = true, ConfigVariables.Camera.PID_UPDATE_TIMEOUT);
            }
        }

        // keep adjusting
=======

    boolean grabTimeoutset = false;
    private void setGrabSequence(){
        if(grabTimeoutset) return;
        lowslide.openClaw();
        new Timeout(()->lowslide.pos_grab(), ConfigVariables.LowerSlideVars.POS_GRAB_TIMEOUT);
        new Timeout(()->lowslide.closeClaw(), ConfigVariables.LowerSlideVars.CLAW_CLOSE_TIMEOUT);
        new Timeout(()->{lowslide.pos_hover(); grabTimeoutset=false;}, ConfigVariables.LowerSlideVars.POS_HOVER_TIMEOUT);
        grabTimeoutset = true;
    }

    private void adjustLowslide(){
        //        new Timeout(() -> isAdjustTimeout = true, ConfigVariables.Camera.ADJUST_TIMEOUT); // for auto
        // keep adjusting until right trigger pressed
>>>>>>> 6ca5532f
        boolean isAdjusted = false;
        while (!isAdjusted) {
            camera.updateDetectorResult();
            // PID by distance in Y (px)
            double dy = camera.getY();
            double ypower = PIDY.calculate(-dy); // input is the position nowx
            lowslide.setSlidePower(ypower);

            controlDrivetrain();
<<<<<<< HEAD
            if (gamepad1.right_trigger > 0.5) {
                isAdjusted = true;
            }
            // if (Math.abs(dy) < ConfigVariables.Camera.DISTANCE_THRESHOLD){
            // if(!adjustBackTimeoutSet){
            // new Timeout(()->isAdjusted=true, ConfigVariables.Camera.ADJUST_EXTRA_TIME);
            // adjustBackTimeoutSet = true;
            // }
            // }



            telemetry.addData("adjusting", "true");
            telemetry.addData("Moveto", position);
=======
            if(gamepad1.right_trigger>0.5){ // press right trigger to terminate
                isAdjusted = true;
            }
            // for teleop
//            if (Math.abs(dy) < ConfigVariables.Camera.DISTANCE_THRESHOLD){
//                if(!adjustBackTimeoutSet){
//                    new Timeout(()->isAdjusted=true, ConfigVariables.Camera.ADJUST_EXTRA_TIME);
//                    adjustBackTimeoutSet = true;
//                }
//            } // for auto
            telemetry.addData("adjusting", "press right trigger to stop");
>>>>>>> 6ca5532f
            telemetry.addData("Y difference", dy);
            telemetry.addData("ypower", ypower);
            telemetry.update();
        }
        lowslide.posNow();
    }
    private void adjustSpinClawAngle(){
        // spinclaw adjustment
        new Timeout(() -> isAngleTimeout = true, ConfigVariables.Camera.ANGLE_TIMEOUT);
        camera.switchtoPython();
        camera.setColor(camera.getClassname());
        double angleAccum = 0;
        double angleNum = 1;
        while (!isAngleTimeout) {
            controlUpslide();
<<<<<<< HEAD
            // camera.updateDetectorResult(); // used when using neural detector
=======
>>>>>>> 6ca5532f
            // processing angle for spinclaw
            double angle = camera.getAngle(); // -90 ~ 90
            angle = angle + ConfigVariables.Camera.ANGLE_OFFSET;
            angleAccum += angle;
            angleNum += 1;
            telemetry.addData("angle", angle);
            telemetry.update();
        }
        double averageAngle = angleAccum / angleNum;
        lowslide.spinclawSetPositionDeg(averageAngle);
        camera.switchtoNeural();
    }
    boolean isAdjustTimeout = false;
    boolean isAngleTimeout = false;
    private void adjustIntake() {
//        boolean adjustBackTimeoutSet = false;
        PIDY.reset();
        if (!camera.updateDetectorResult()){ // if not detected, then rumble and terminate
            gamepad1.rumble(100);
            return;
        }
        adjustLowslide();
        lowslide.pos_hover();
        adjustSpinClawAngle();
        camera.reset();
    }

    public void controlHanging() {
        if (gamepad2.right_trigger > 0) {
            hangingServos.turnForward();
        }
        if (gamepad2.left_trigger > 0) {
            hangingServos.turnBackward();
        }
        if (gamepad2.right_bumper) {
            hangingServos.stop();
        }
    }

    private void controlDrivetrain() {
        double y = -gamepad1.left_stick_y; // Remember, Y stick value is reversed
        double x = gamepad1.left_stick_x;
        double rx = gamepad1.right_stick_x;

        // double botHeading = odo.heading();
        double botHeading = imu.getRobotYawPitchRollAngles().getYaw(AngleUnit.RADIANS);

        // Rotate the movement direction counter to the bot's rotation
        double rotX = x * Math.cos(-botHeading) - y * Math.sin(-botHeading);
        double rotY = x * Math.sin(-botHeading) + y * Math.cos(-botHeading);

        rotX = rotX * 1.1; // Counteract imperfect strafing
        double denominator = Math.max(Math.abs(rotY) + Math.abs(rotX) + Math.abs(rx), 1);

        double frontLeftPower = (rotY + rotX + rx) / denominator;
        double backLeftPower = (rotY - rotX + rx) / denominator;
        double frontRightPower = (rotY - rotX - rx) / denominator;
        double backRightPower = (rotY + rotX - rx) / denominator;

        drive.fl(frontLeftPower);
        drive.bl(backLeftPower);
        drive.fr(frontRightPower);
        drive.br(backRightPower);

        telemetry.addData("Motors", "frontLeft (%.2f), frontRight (%.2f), backLeft (%.2f), backRight (%.2f)",
                frontLeftPower, frontRightPower, backLeftPower, backRightPower);
        telemetry.addData("Heading", botHeading);
    }

    private void controlUpslide() {
        if (gamepad2.a) {
            upslide.pos0();
        }
        if (gamepad2.x) {
            upslide.pos1();
        }
        if (gamepad2.y) {
            upslide.pos2();
        }
        if (gamepad2.b) {
            upslide.pos3();
        }
        if (gamepad2.dpad_down) {
            upslide.transfer();
        }
        if (gamepad2.dpad_up) {
            upslide.front();
        }
        if (gamepad2.dpad_left) {
            upslide.offwall();
        }
        if (gamepad2.dpad_right) {
            upslide.scorespec();
        }

        telemetry.addData("upslide arm", upslide.arm1.getPosition());
        telemetry.addData("upslide swing", upslide.swing.getPosition());
    }

    private void controlLowslide() {
        if (gamepad1.right_bumper) {
            adjust = true;
        }
        if (gamepad1.right_trigger > 0) {
<<<<<<< HEAD
            lowslide.pos_up();
            adjust = false;
            lowslide.spinclawSetPositionDeg(ConfigVariables.LowerSlideVars.SPINCLAW_DEG);
        }
        if (gamepad1.left_trigger > 0) {
            lowslide.pos_grab();
            adjust = false;
=======
            setGrabSequence();
        }
        if (gamepad1.left_trigger > 0) {
            lowslide.pos_up();
            lowslide.spinclawSetPositionDeg(ConfigVariables.LowerSlideVars.SPINCLAW_DEG);
>>>>>>> 6ca5532f
        }
        if (gamepad1.x) {
            lowslide.setSlidePos1();
        }
        if (gamepad1.y) {
            lowslide.setSlidePos2();
        }
        if (gamepad1.dpad_down) {
            lowslide.spinclawSetPositionDeg(ConfigVariables.LowerSlideVars.ZERO + 45);
        }
        if (gamepad1.dpad_left) {
            lowslide.spinclawSetPositionDeg(ConfigVariables.LowerSlideVars.ZERO);
        }
        if (gamepad1.dpad_right) {
            lowslide.spinclawSetPositionDeg(ConfigVariables.LowerSlideVars.ZERO + 90);
        }
    }
<<<<<<< HEAD

    private void drawAngle(double angle) {
        // Visualize limelight detection (camera)
        field.setStroke("#4CAF50"); // Material Green for detection
        field.setFill("#4CAF50");
        double radians = Math.toRadians(angle);
        field.strokeLine(0, 0, 20 * Math.cos(radians), 20 * Math.sin(radians));
        field.fillCircle(20 * Math.cos(radians), 20 * Math.sin(radians), 3);
    }
=======
>>>>>>> 6ca5532f
}<|MERGE_RESOLUTION|>--- conflicted
+++ resolved
@@ -139,18 +139,6 @@
             if (adjust) {
                 adjustIntake();
                 adjust = false;
-<<<<<<< HEAD
-                // sleep(1000);
-                // lowslide.openClaw();
-                // sleep(200);
-                // lowslide.pos_grab();
-                // sleep(400);
-                // lowslide.closeClaw();
-                // sleep(400);
-                // lowslide.pos_up();
-                // sleep(400);
-=======
->>>>>>> 6ca5532f
             }
 
             controlDrivetrain();
@@ -171,16 +159,16 @@
                 }
                 lastTimeGP2LeftBumperCalled = time;
             }
-//            bool adjustBackTimeoutSet = true;
+            // bool adjustBackTimeoutSet = true;
             if (lowClawIsOpen) {
                 lowslide.openClaw();
                 lowClawIsOpen = false;
                 lowslide.pos_grab();
-//                adjustBackTimeoutSet = false;
-//                if (!adjustBackTimeoutSet) {
-//
-//                    adjustBackTimeoutSet = true;
-//                }
+                // adjustBackTimeoutSet = false;
+                // if (!adjustBackTimeoutSet) {
+                //
+                // adjustBackTimeoutSet = true;
+                // }
                 new Timeout(() -> lowslide.closeClaw(), 500);
                 lowslide.pos_hover();
             } else
@@ -195,17 +183,12 @@
 
             // Upslide PID Telemetry
             telemetry.addData("upslide power", upslidePower);
-<<<<<<< HEAD
             telemetry.addData("upslide target", upslide.pidController.destination);
             telemetry.addData("upslide position", upslide.slide1Encoder.getCurrentPosition());
             telemetry.addData("upslide error",
                     upslide.slide1Encoder.getCurrentPosition() - upslide.pidController.destination);
 
             // Lowslide Telemetry
-=======
-            telemetry.addData("upslide destination", upslide.pidController.destination);
-            telemetry.addData("upslide position", upslide.slide1Encoder.getCurrentPosition());
->>>>>>> 6ca5532f
             telemetry.addData("lowslide power", lowslidePower);
             telemetry.addData("lowslide destination", lowslide.pidController.destination);
             telemetry.addData("lowslide position", lowslide.slideEncoder.getCurrentPosition());
@@ -235,66 +218,26 @@
             // panels.update();
         }
     }
-<<<<<<< HEAD
-
-    boolean isAdjustTimeout = false;
-    boolean isAngleTimeout = false;
-    boolean pidUpdated = false;
-
-    private void adjustIntake() {
-        boolean adjustBackTimeoutSet = false;
-        PIDY.reset();
-        if (!camera.updateDetectorResult()) {
-            gamepad1.rumble(100);
+
+    boolean grabTimeoutset = false;
+
+    private void setGrabSequence() {
+        if (grabTimeoutset)
             return;
-        }
-        // one-time adjustment
-        new Timeout(() -> isAdjustTimeout = true, ConfigVariables.Camera.ADJUST_TIMEOUT);
-        double dyAccum = 0;
-        int dyNum = 1;
-        while (!isAdjustTimeout) {
-            camera.updateDetectorResult();
-            // processing position
-            double dy = camera.getY();
-            if (dy == 0) {
-                continue;
-            }
-            dyAccum += dy;
-            dyNum += 1;
-        }
-        double averageY = dyAccum / dyNum;
-        averageY = Math.max(0, Math.min(averageY, ConfigVariables.Camera.DISTANCE_MAP.length - 1));
-        double position = ConfigVariables.Camera.DISTANCE_MAP[(int) Math.floor(averageY)]
-                + (averageY - Math.floor(averageY)) *
-                        (ConfigVariables.Camera.DISTANCE_MAP[(int) Math.floor(averageY) + 1]
-                                - ConfigVariables.Camera.DISTANCE_MAP[(int) Math.floor(averageY)]);
-        lowslide.setPositionCM(position - ConfigVariables.Camera.CLAW_DISTANCE);
-
-        while (!pidUpdated) {
-            lowslide.updatePID();
-            if (lowslide.pidController.destination - lowslide.pidController.pos > Math
-                    .abs(ConfigVariables.Camera.DISTANCE_THRESHOLD)) {
-                new Timeout(() -> pidUpdated = true, ConfigVariables.Camera.PID_UPDATE_TIMEOUT);
-            }
-        }
-
-        // keep adjusting
-=======
-
-    boolean grabTimeoutset = false;
-    private void setGrabSequence(){
-        if(grabTimeoutset) return;
         lowslide.openClaw();
-        new Timeout(()->lowslide.pos_grab(), ConfigVariables.LowerSlideVars.POS_GRAB_TIMEOUT);
-        new Timeout(()->lowslide.closeClaw(), ConfigVariables.LowerSlideVars.CLAW_CLOSE_TIMEOUT);
-        new Timeout(()->{lowslide.pos_hover(); grabTimeoutset=false;}, ConfigVariables.LowerSlideVars.POS_HOVER_TIMEOUT);
+        new Timeout(() -> lowslide.pos_grab(), ConfigVariables.LowerSlideVars.POS_GRAB_TIMEOUT);
+        new Timeout(() -> lowslide.closeClaw(), ConfigVariables.LowerSlideVars.CLAW_CLOSE_TIMEOUT);
+        new Timeout(() -> {
+            lowslide.pos_hover();
+            grabTimeoutset = false;
+        }, ConfigVariables.LowerSlideVars.POS_HOVER_TIMEOUT);
         grabTimeoutset = true;
     }
 
-    private void adjustLowslide(){
-        //        new Timeout(() -> isAdjustTimeout = true, ConfigVariables.Camera.ADJUST_TIMEOUT); // for auto
+    private void adjustLowslide() {
+        // new Timeout(() -> isAdjustTimeout = true,
+        // ConfigVariables.Camera.ADJUST_TIMEOUT); // for auto
         // keep adjusting until right trigger pressed
->>>>>>> 6ca5532f
         boolean isAdjusted = false;
         while (!isAdjusted) {
             camera.updateDetectorResult();
@@ -304,41 +247,25 @@
             lowslide.setSlidePower(ypower);
 
             controlDrivetrain();
-<<<<<<< HEAD
-            if (gamepad1.right_trigger > 0.5) {
+            if (gamepad1.right_trigger > 0.5) { // press right trigger to terminate
                 isAdjusted = true;
             }
+            // for teleop
             // if (Math.abs(dy) < ConfigVariables.Camera.DISTANCE_THRESHOLD){
             // if(!adjustBackTimeoutSet){
             // new Timeout(()->isAdjusted=true, ConfigVariables.Camera.ADJUST_EXTRA_TIME);
             // adjustBackTimeoutSet = true;
             // }
-            // }
-
-
-
-            telemetry.addData("adjusting", "true");
-            telemetry.addData("Moveto", position);
-=======
-            if(gamepad1.right_trigger>0.5){ // press right trigger to terminate
-                isAdjusted = true;
-            }
-            // for teleop
-//            if (Math.abs(dy) < ConfigVariables.Camera.DISTANCE_THRESHOLD){
-//                if(!adjustBackTimeoutSet){
-//                    new Timeout(()->isAdjusted=true, ConfigVariables.Camera.ADJUST_EXTRA_TIME);
-//                    adjustBackTimeoutSet = true;
-//                }
-//            } // for auto
+            // } // for auto
             telemetry.addData("adjusting", "press right trigger to stop");
->>>>>>> 6ca5532f
             telemetry.addData("Y difference", dy);
             telemetry.addData("ypower", ypower);
             telemetry.update();
         }
         lowslide.posNow();
     }
-    private void adjustSpinClawAngle(){
+
+    private void adjustSpinClawAngle() {
         // spinclaw adjustment
         new Timeout(() -> isAngleTimeout = true, ConfigVariables.Camera.ANGLE_TIMEOUT);
         camera.switchtoPython();
@@ -347,10 +274,6 @@
         double angleNum = 1;
         while (!isAngleTimeout) {
             controlUpslide();
-<<<<<<< HEAD
-            // camera.updateDetectorResult(); // used when using neural detector
-=======
->>>>>>> 6ca5532f
             // processing angle for spinclaw
             double angle = camera.getAngle(); // -90 ~ 90
             angle = angle + ConfigVariables.Camera.ANGLE_OFFSET;
@@ -363,12 +286,14 @@
         lowslide.spinclawSetPositionDeg(averageAngle);
         camera.switchtoNeural();
     }
+
     boolean isAdjustTimeout = false;
     boolean isAngleTimeout = false;
+
     private void adjustIntake() {
-//        boolean adjustBackTimeoutSet = false;
+        // boolean adjustBackTimeoutSet = false;
         PIDY.reset();
-        if (!camera.updateDetectorResult()){ // if not detected, then rumble and terminate
+        if (!camera.updateDetectorResult()) { // if not detected, then rumble and terminate
             gamepad1.rumble(100);
             return;
         }
@@ -455,21 +380,15 @@
             adjust = true;
         }
         if (gamepad1.right_trigger > 0) {
-<<<<<<< HEAD
+            setGrabSequence();
+        }
+        if (gamepad1.left_trigger > 0) {
             lowslide.pos_up();
-            adjust = false;
             lowslide.spinclawSetPositionDeg(ConfigVariables.LowerSlideVars.SPINCLAW_DEG);
         }
         if (gamepad1.left_trigger > 0) {
             lowslide.pos_grab();
             adjust = false;
-=======
-            setGrabSequence();
-        }
-        if (gamepad1.left_trigger > 0) {
-            lowslide.pos_up();
-            lowslide.spinclawSetPositionDeg(ConfigVariables.LowerSlideVars.SPINCLAW_DEG);
->>>>>>> 6ca5532f
         }
         if (gamepad1.x) {
             lowslide.setSlidePos1();
@@ -487,7 +406,6 @@
             lowslide.spinclawSetPositionDeg(ConfigVariables.LowerSlideVars.ZERO + 90);
         }
     }
-<<<<<<< HEAD
 
     private void drawAngle(double angle) {
         // Visualize limelight detection (camera)
@@ -497,6 +415,4 @@
         field.strokeLine(0, 0, 20 * Math.cos(radians), 20 * Math.sin(radians));
         field.fillCircle(20 * Math.cos(radians), 20 * Math.sin(radians), 3);
     }
-=======
->>>>>>> 6ca5532f
 }