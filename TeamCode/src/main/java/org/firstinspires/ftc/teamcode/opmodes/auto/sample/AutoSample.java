--- conflicted
+++ resolved
@@ -97,7 +97,6 @@
                                 waitSeconds(pickupPos.pose, ConfigVariables.AutoTesting.DROPDELAY_S),
                                 upperSlideCommands.transfer(),
 
-
                                 waitSeconds(pickupPos.pose, ConfigVariables.AutoTesting.DROPDELAY_S),
                                 lowerSlideCommands.openClaw(),
 
@@ -137,26 +136,14 @@
 
                 // Full autonomous sequence
                 Actions.runBlocking(
-<<<<<<< HEAD
                                 new ParallelAction(
                                                 new LowerSlideUpdatePID(lowSlide).toAction(),
+                                                new UpperSlideUpdatePID(upSlide).toAction(),
                                                 new SequentialAction(
                                                                 scoreSequence(START),
                                                                 pickupAndScoreSequence(SCORE, PICKUP1),
                                                                 pickupAndScoreSequence(SCORE, PICKUP2),
                                                                 pickupAndScoreSequence(SCORE, PICKUP3))));
-=======
-                        new ParallelAction(
-                                new LowerSlideUpdatePID(lowSlide).toAction(),
-                                new UpperSlideUpdatePID(upSlide).toAction(),
-                                new SequentialAction(
-                                        scoreSequence(START),
-                                        pickupAndScoreSequence(SCORE, PICKUP1),
-                                        pickupAndScoreSequence(SCORE, PICKUP2),
-                                        pickupAndScoreSequence(SCORE, PICKUP3)
-                        )));
-
->>>>>>> 4c242878
 
                 // Save final pose for teleop
                 PoseStorage.currentPose = drive.localizer.getPose();
