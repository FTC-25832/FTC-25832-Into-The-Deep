package org.firstinspires.ftc.teamcode.opmodes.auto.sample;

import com.acmerobotics.dashboard.telemetry.TelemetryPacket;
import com.acmerobotics.roadrunner.Action;
import com.acmerobotics.roadrunner.ParallelAction;
import com.acmerobotics.roadrunner.Pose2d;
import com.acmerobotics.roadrunner.RaceAction;
import com.acmerobotics.roadrunner.SequentialAction;
import com.acmerobotics.roadrunner.Vector2d;
import com.acmerobotics.roadrunner.ftc.Actions;
//import com.bylazar.ftcontrol.panels.plugins.html.primitives.P;
//import com.bylazar.ftcontrol.panels.plugins.html.primitives.P;
import com.qualcomm.robotcore.eventloop.opmode.Autonomous;
import com.qualcomm.robotcore.eventloop.opmode.LinearOpMode;
import com.qualcomm.robotcore.hardware.HardwareMap;
import com.qualcomm.robotcore.robot.Robot;

import org.firstinspires.ftc.teamcode.commands.base.ActionCommand;
import org.firstinspires.ftc.teamcode.commands.base.Command;
import org.firstinspires.ftc.teamcode.commands.base.SequentialCommandGroup;
import org.firstinspires.ftc.teamcode.commands.slide.LowerSlideCommands;
import org.firstinspires.ftc.teamcode.commands.slide.LowerSlideGrabSequenceCommand;
import org.firstinspires.ftc.teamcode.commands.slide.LowerSlideUpdatePID;
import org.firstinspires.ftc.teamcode.commands.slide.UpperSlideCommands;
import org.firstinspires.ftc.teamcode.commands.slide.UpperSlideUpdatePID;
import org.firstinspires.ftc.teamcode.commands.vision.AngleAdjustAutoCommand;
import org.firstinspires.ftc.teamcode.commands.vision.AngleAdjustCommand;
import org.firstinspires.ftc.teamcode.commands.vision.DistanceAdjustCommand;
import org.firstinspires.ftc.teamcode.commands.vision.DistanceAdjustLUTX;
import org.firstinspires.ftc.teamcode.commands.vision.DistanceAdjustLUTY;
import org.firstinspires.ftc.teamcode.roadrunner.MecanumDrive;
import org.firstinspires.ftc.teamcode.sensors.limelight.Limelight;
import org.firstinspires.ftc.teamcode.subsystems.slides.LowerSlide;
import org.firstinspires.ftc.teamcode.subsystems.slides.UpperSlide;
import org.firstinspires.ftc.teamcode.opmodes.auto.AutoPaths;
import org.firstinspires.ftc.teamcode.utils.control.ConfigVariables;
import org.firstinspires.ftc.teamcode.utils.PoseStorage;

import static org.firstinspires.ftc.teamcode.opmodes.auto.AutoPaths.*;

@Autonomous
public final class AutoSample extends LinearOpMode {
        private MecanumDrive drive;

        private LowerSlide lowSlide;
        private LowerSlideCommands lowerSlideCommands;
        private UpperSlide upSlide;
        private UpperSlideCommands upperSlideCommands;

        private Limelight camera;

        private Action waitSeconds(Pose2d pose, double seconds) {
                return drive.actionBuilder(pose)
                                .waitSeconds(seconds)
                                .build();
        }

        private SequentialAction scoreSequence(RobotPosition startPOS, double lowerslideExtendLength) {
                return new SequentialAction(
                                new ParallelAction(
                                                // Drive to score
                                                drive.actionBuilder(startPOS.pose)
                                                                .strafeToLinearHeading(SCORE.pos, SCORE.heading)
                                                                .build(),
                                                upperSlideCommands.closeClaw(),
                                                upperSlideCommands.front(),
                                                upperSlideCommands.slidePos3() // need scorespec or transfer pos to go
                                                                               // up safely
                                ),

                                // front pos for drop

                                waitSeconds(SCORE.pose, ConfigVariables.AutoTesting.A_DROPDELAY_S),
                                upperSlideCommands.openExtendoClaw(),
                                waitSeconds(SCORE.pose, ConfigVariables.AutoTesting.A_DROPDELAY_S),

                                new ParallelAction(
                                                new SequentialAction(
                                                                upperSlideCommands.openClaw(), // drop
                                                                // SCORED
                                                                waitSeconds(SCORE.pose,
                                                                                ConfigVariables.AutoTesting.B_AFTERSCOREDELAY_S),
                                                                new ParallelAction(
                                                                                upperSlideCommands.closeExtendoClaw(),
                                                                                upperSlideCommands.scorespec()
                                                                // score spec position for upperslides to go down
                                                                ),
                                                                upperSlideCommands.slidePos0()),

                                                // lowerslide prepare for next cycle
                                                lowerSlideCommands.hover()));

        }

        private SequentialAction pickupAndScoreSequence(RobotPosition startPOS, AutoPaths.RobotPosition pickupPos,
                        double lowerslideExtendLength) {
                return new SequentialAction(
                                // Drive to pickup

                                upperSlideCommands.slidePos0(),
                                drive.actionBuilder(startPOS.pose)
                                                .strafeToLinearHeading(pickupPos.pos, pickupPos.heading)
                                                .build(),

<<<<<<< HEAD
                                waitSeconds(pickupPos.pose, ConfigVariables.AutoTesting.Y_PICKUPDELAY),
                                new RaceAction(
                                                lowerSlideCommands.setSlidePos(lowerslideExtendLength),
                                                new DistanceAdjustLUTY(lowSlide, camera).toAction()),

                                new DistanceAdjustLUTX( drive, camera, null, null).toAction(),

                                new RaceAction(
                                                new AngleAdjustAutoCommand(lowSlide, camera).toAction(),
=======

                                new ParallelAction(
                                                // upperslides go down
                                                //upperSlideCommands.slidePos1(),
>>>>>>> 57eb8a0a
                                                // Grab
                                                new LowerSlideGrabSequenceCommand(lowSlide).toAction()),

                                waitSeconds(pickupPos.pose, ConfigVariables.AutoTesting.C_AFTERGRABDELAY_S),
                                // retract, remember to keep pos_hover() when retracting slides
                                lowerSlideCommands.slidePos0(),
                                // lowerSlideCommands.zero(hardwareMap),

                                // transfer sequence
                                waitSeconds(pickupPos.pose, ConfigVariables.AutoTesting.D_SLIDEPOS0AFTERDELAY_S),
                                new ParallelAction(
                                                lowerSlideCommands.up(),
                                                upperSlideCommands.slidePos1()),
                                waitSeconds(pickupPos.pose, ConfigVariables.AutoTesting.E_LOWSLIDEUPAFTERDELAY_S),
                                upperSlideCommands.transfer(),

                                waitSeconds(pickupPos.pose, ConfigVariables.AutoTesting.F_TRANSFERAFTERDELAY_S),
                                upperSlideCommands.closeClaw(),

                                waitSeconds(pickupPos.pose,
                                                ConfigVariables.AutoTesting.G_LOWSLIDETRANSFEROPENCLAWAFTERDELAY_S),
                                lowerSlideCommands.openClaw(),

                                // Score
                                waitSeconds(pickupPos.pose, ConfigVariables.AutoTesting.H_TRANSFERCOMPLETEAFTERDELAY_S),
                                scoreSequence(pickupPos, lowerslideExtendLength));
        }

        @Override
        public void runOpMode() throws InterruptedException {
                // Initialize subsystems
                lowSlide = new LowerSlide();
                upSlide = new UpperSlide();
                lowSlide.initialize(hardwareMap);
                upSlide.initialize(hardwareMap);

                // Initialize command factories
                lowerSlideCommands = new LowerSlideCommands(lowSlide);
                upperSlideCommands = new UpperSlideCommands(upSlide);

                //cam
                camera = new Limelight();

                // Initialize drive with starting pose
                drive = new MecanumDrive(hardwareMap, START.pose);


                // Start position
                Actions.runBlocking(
                                new SequentialAction(
                                                lowerSlideCommands.up(),
                                                upperSlideCommands.scorespec(),
                                                upperSlideCommands.closeClaw()));

                waitForStart();
                if (isStopRequested())
                        return;

                // Full autonomous sequence
                Actions.runBlocking(
                                new ParallelAction(
                                                new LowerSlideUpdatePID(lowSlide).toAction(),
                                                new UpperSlideUpdatePID(upSlide).toAction(),
                                                new SequentialAction(
                                                                upperSlideCommands.scorespec(),
                                                                scoreSequence(START,
                                                                                ConfigVariables.AutoTesting.Z_LowerslideExtend_FIRST),
                                                                pickupAndScoreSequence(SCORE, PICKUP1,
                                                                                ConfigVariables.AutoTesting.Z_LowerslideExtend_SECOND),
                                                                pickupAndScoreSequence(SCORE, PICKUP2,
                                                                                ConfigVariables.AutoTesting.Z_LowerslideExtend_THIRD),

                                                                lowerSlideCommands.setSpinClawDeg(
                                                                                ConfigVariables.LowerSlideVars.ZERO
                                                                                                + 90),
                                                                pickupAndScoreSequence(SCORE, PICKUP3, 0),

<<<<<<< HEAD

                                                        // end pos for teleop
                                                                upperSlideCommands.setSlidePos(0),
=======
>>>>>>> 57eb8a0a
                                                                lowerSlideCommands.up(),
                                                                upperSlideCommands.front(),
                                                                lowerSlideCommands.slidePos0(),
                                                                upperSlideCommands.slidePos0()
                                                // ,drive.actionBuilder(SCORE.pose)
                                                // .turnTo(TELEOP_START.heading)
                                                // .build(),
                                                //
                                                // drive.actionBuilder(new Pose2d(
                                                // SCORE.pos,
                                                // TELEOP_START.heading))
                                                // .strafeToLinearHeading(TELEOP_START.pos,
                                                // TELEOP_START.heading)
                                                // .build()
                                                )));
                // Save final pose for teleop
                PoseStorage.currentPose = drive.localizer.getPose();
        }
}<|MERGE_RESOLUTION|>--- conflicted
+++ resolved
@@ -102,22 +102,15 @@
                                                 .strafeToLinearHeading(pickupPos.pos, pickupPos.heading)
                                                 .build(),
 
-<<<<<<< HEAD
                                 waitSeconds(pickupPos.pose, ConfigVariables.AutoTesting.Y_PICKUPDELAY),
                                 new RaceAction(
                                                 lowerSlideCommands.setSlidePos(lowerslideExtendLength),
                                                 new DistanceAdjustLUTY(lowSlide, camera).toAction()),
 
-                                new DistanceAdjustLUTX( drive, camera, null, null).toAction(),
+                                new DistanceAdjustLUTX(drive, camera, null, null).toAction(),
 
                                 new RaceAction(
                                                 new AngleAdjustAutoCommand(lowSlide, camera).toAction(),
-=======
-
-                                new ParallelAction(
-                                                // upperslides go down
-                                                //upperSlideCommands.slidePos1(),
->>>>>>> 57eb8a0a
                                                 // Grab
                                                 new LowerSlideGrabSequenceCommand(lowSlide).toAction()),
 
@@ -158,12 +151,11 @@
                 lowerSlideCommands = new LowerSlideCommands(lowSlide);
                 upperSlideCommands = new UpperSlideCommands(upSlide);
 
-                //cam
+                // cam
                 camera = new Limelight();
 
                 // Initialize drive with starting pose
                 drive = new MecanumDrive(hardwareMap, START.pose);
-
 
                 // Start position
                 Actions.runBlocking(
@@ -195,12 +187,8 @@
                                                                                                 + 90),
                                                                 pickupAndScoreSequence(SCORE, PICKUP3, 0),
 
-<<<<<<< HEAD
-
-                                                        // end pos for teleop
+                                                                // end pos for teleop
                                                                 upperSlideCommands.setSlidePos(0),
-=======
->>>>>>> 57eb8a0a
                                                                 lowerSlideCommands.up(),
                                                                 upperSlideCommands.front(),
                                                                 lowerSlideCommands.slidePos0(),
