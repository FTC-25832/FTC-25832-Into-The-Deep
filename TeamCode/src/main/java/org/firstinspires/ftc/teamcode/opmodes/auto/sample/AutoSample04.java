--- conflicted
+++ resolved
@@ -106,18 +106,14 @@
                                 waitSeconds(pickupPos.pose, ConfigVariables.AutoTesting.Y_PICKUPDELAY),
                                 new RaceAction(
                                                 lowerSlideCommands.setSlidePos(lowerslideExtendLength),
-<<<<<<< HEAD
-                                                new DistanceAdjustLUTY(lowSlide, camera).toAction()),
-
-                                new DistanceAdjustLUTX(drive, camera, null, null).toAction(),
-
-                                new ParallelAction(
-=======
-                                                new SequentialAction(new CameraUpdateDetectorResult(camera).toAction(), new DistanceAdjustLUTY(lowSlide, camera.getTy()).toAction())),
+                                                new SequentialAction(new CameraUpdateDetectorResult(camera).toAction(),
+                                                                new DistanceAdjustLUTY(lowSlide, camera.getTy())
+                                                                                .toAction())),
                                 new CameraUpdateDetectorResult(camera).toAction(),
-                                new DistanceAdjustLUTX(drive, camera.getTx(), camera.getTy() ,()->{}, ()->{}).toAction(),
+                                new DistanceAdjustLUTX(drive, camera.getTx(), camera.getTy(), () -> {
+                                }, () -> {
+                                }).toAction(),
                                 new RaceAction(
->>>>>>> 985622c1
                                                 new AngleAdjustAutoCommand(lowSlide, camera).toAction(),
                                                 // Grab
                                                 new LowerSlideGrabSequenceCommand(lowSlide).toAction()),
